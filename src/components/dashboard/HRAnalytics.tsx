<<<<<<< HEAD
import { useHRAnalytics } from "@/hooks/analytics/useHRAnalytics";
import { Card, CardContent, CardHeader, CardTitle } from "@/components/ui/card";
import { Badge } from "@/components/ui/badge";
import { Button } from "@/components/ui/button";
import { Users, UserCheck, UserX, Clock, RefreshCw, TrendingUp, TrendingDown } from "lucide-react";
import { useState } from "react";
import { useQueryClient } from "@tanstack/react-query";
import { HRDrillDownModal } from "./drill-down/HRDrillDownModal";

export function HRAnalytics() {
  const queryClient = useQueryClient();
  const { data: hrAnalytics, loading, error, refetch } = useHRAnalytics();
  const [drillDownView, setDrillDownView] = useState<string | null>(null);

  const handleRefresh = async () => {
    await refetch();
    queryClient.invalidateQueries({ queryKey: ['hr-analytics'] });
  };

  const handleCardClick = (view: string) => {
    setDrillDownView(view);
  };

  const closeDrillDown = () => {
    setDrillDownView(null);
  };

  if (loading) {
    return (
      <div className="space-y-6">
        <div className="flex items-center justify-between">
          <h2 className="text-2xl font-bold text-gray-900">HR Analytics</h2>
          <Button variant="outline" size="sm" disabled>
            <RefreshCw className="h-4 w-4 mr-2 animate-spin" />
            Loading...
          </Button>
        </div>
        <div className="grid grid-cols-1 md:grid-cols-2 lg:grid-cols-5 gap-6">
          {[...Array(5)].map((_, i) => (
            <Card key={i} className="animate-pulse">
              <CardHeader className="pb-2">
                <div className="h-4 bg-gray-200 rounded w-3/4"></div>
              </CardHeader>
              <CardContent>
                <div className="h-8 bg-gray-200 rounded w-1/2 mb-2"></div>
                <div className="h-4 bg-gray-200 rounded w-1/4"></div>
=======
import { useState, useEffect } from "react";
import { Card, CardContent } from "@/components/ui/card";
import { Badge } from "@/components/ui/badge";
import { 
  Users, 
  Building2, 
  MapPin, 
  Briefcase, 
  Clock, 
  TrendingUp,
  TrendingDown,
  UserCheck,
  Calendar,
  Globe
} from "lucide-react";
import { useExternalStaff } from "@/hooks/external-staff/useExternalStaff";

interface WorkforceAnalytics {
  // Workforce Composition
  totalStaff: number;
  topDepartments: Array<{ department: string; count: number; percentage: number }>;
  topLocations: Array<{ location: string; count: number; percentage: number }>;
  topJobTitles: Array<{ title: string; count: number; percentage: number }>;
  
  // Employment Status & Categories
  activeStaff: number;
  inactiveStaff: number;
  seasonalStaff: number;
  fullTimeStaff: number;
  
  // Tenure & Service
  avgYearsOfService: number;
  newHires2025: number;
  longTermStaff: number; // 5+ years
  
  // Managerial Oversight
  managersCount: number;
  avgSpanOfControl: number;
  
  // Geographic Insights
  crossStateBorder: number;
  topLivedStates: Array<{ state: string; count: number }>;
  topWorkedStates: Array<{ state: string; count: number }>;
}

export function HRAnalytics() {
  const { externalStaff, stats, statsLoading } = useExternalStaff();
  const [analytics, setAnalytics] = useState<WorkforceAnalytics | null>(null);
  const [loading, setLoading] = useState(true);
  
  useEffect(() => {
    if (!statsLoading && externalStaff.length > 0) {
      setLoading(true);
      
      const activeStaff = externalStaff.filter(staff => !staff["TERMINATION DATE"]);
      const totalStaff = externalStaff.length;
      
      // 1. Workforce Composition Analysis
      const departmentCounts = activeStaff.reduce((acc, staff) => {
        const dept = staff["HOME DEPARTMENT"] || "Unknown";
        acc[dept] = (acc[dept] || 0) + 1;
        return acc;
      }, {} as Record<string, number>);
      
      const locationCounts = activeStaff.reduce((acc, staff) => {
        const location = staff["LOCATION"] || "Unknown";
        acc[location] = (acc[location] || 0) + 1;
        return acc;
      }, {} as Record<string, number>);
      
      const jobTitleCounts = activeStaff.reduce((acc, staff) => {
        const title = staff["JOB TITLE"] || "Unknown";
        acc[title] = (acc[title] || 0) + 1;
        return acc;
      }, {} as Record<string, number>);
      
      // 2. Employment Status & Categories
      const seasonalStaff = activeStaff.filter(staff => 
        staff["WORKER CATEGORY"]?.includes("SEAS") || 
        staff["POSITION STATUS"]?.includes("Seasonal")
      ).length;
      
      const fullTimeStaff = activeStaff.filter(staff => 
        staff["WORKER CATEGORY"]?.includes("FT") || 
        staff["POSITION STATUS"]?.includes("Full")
      ).length;
      
      // 3. Tenure & Service Analysis
      const yearsOfService = activeStaff
        .map(staff => parseFloat(staff["YEARS OF SERVICE"] || "0"))
        .filter(years => !isNaN(years));
      
      const avgYearsOfService = yearsOfService.length > 0 
        ? yearsOfService.reduce((sum, years) => sum + years, 0) / yearsOfService.length 
        : 0;
      
      const newHires2025 = activeStaff.filter(staff => {
        const hireDate = staff["HIRE DATE"];
        return hireDate && new Date(hireDate).getFullYear() === 2025;
      }).length;
      
      const longTermStaff = yearsOfService.filter(years => years >= 5).length;
      
      // 4. Managerial Oversight
      const managerCounts = activeStaff.reduce((acc, staff) => {
        const manager = staff["REPORTS TO NAME"];
        if (manager && manager.trim() !== "") {
          acc[manager] = (acc[manager] || 0) + 1;
        }
        return acc;
      }, {} as Record<string, number>);
      
      const managersCount = Object.keys(managerCounts).length;
      const totalReports = Object.values(managerCounts).reduce((sum, count) => sum + count, 0);
      const avgSpanOfControl = managersCount > 0 ? totalReports / managersCount : 0;
      
      // 5. Geographic Analysis
      const crossStateBorder = activeStaff.filter(staff => {
        const livedState = staff["LIVED-IN STATE"];
        const workedState = staff["WORKED IN STATE"];
        return livedState && workedState && livedState !== workedState;
      }).length;
      
      const livedStateCounts = activeStaff.reduce((acc, staff) => {
        const state = staff["LIVED-IN STATE"];
        if (state && state.trim() !== "") {
          acc[state] = (acc[state] || 0) + 1;
        }
        return acc;
      }, {} as Record<string, number>);
      
      const workedStateCounts = activeStaff.reduce((acc, staff) => {
        const state = staff["WORKED IN STATE"];
        if (state && state.trim() !== "") {
          acc[state] = (acc[state] || 0) + 1;
        }
        return acc;
      }, {} as Record<string, number>);
      
      // Create top lists
      const topDepartments = Object.entries(departmentCounts)
        .map(([department, count]) => ({ 
          department, 
          count, 
          percentage: Math.round((count / activeStaff.length) * 100) 
        }))
        .sort((a, b) => b.count - a.count)
        .slice(0, 5);
      
      const topLocations = Object.entries(locationCounts)
        .map(([location, count]) => ({ 
          location, 
          count, 
          percentage: Math.round((count / activeStaff.length) * 100) 
        }))
        .sort((a, b) => b.count - a.count)
        .slice(0, 3);
      
      const topJobTitles = Object.entries(jobTitleCounts)
        .map(([title, count]) => ({ 
          title, 
          count, 
          percentage: Math.round((count / activeStaff.length) * 100) 
        }))
        .sort((a, b) => b.count - a.count)
        .slice(0, 5);
      
      const topLivedStates = Object.entries(livedStateCounts)
        .map(([state, count]) => ({ state, count }))
        .sort((a, b) => b.count - a.count)
        .slice(0, 3);
      
      const topWorkedStates = Object.entries(workedStateCounts)
        .map(([state, count]) => ({ state, count }))
        .sort((a, b) => b.count - a.count)
        .slice(0, 3);
      
      setAnalytics({
        totalStaff,
        topDepartments,
        topLocations,
        topJobTitles,
        activeStaff: activeStaff.length,
        inactiveStaff: totalStaff - activeStaff.length,
        seasonalStaff,
        fullTimeStaff,
        avgYearsOfService: Math.round(avgYearsOfService * 10) / 10,
        newHires2025,
        longTermStaff,
        managersCount,
        avgSpanOfControl: Math.round(avgSpanOfControl * 10) / 10,
        crossStateBorder,
        topLivedStates,
        topWorkedStates
      });
      
      setLoading(false);
    }
  }, [externalStaff, stats, statsLoading]);

  if (loading || !analytics) {
    return (
      <div className="space-y-4">
        <div className="flex items-center gap-2">
          <Users className="h-4 w-4 text-slate-600" />
          <h3 className="text-sm font-medium text-slate-900">Human Resources Analytics</h3>
          <Badge variant="secondary" className="text-xs">Loading...</Badge>
        </div>
        <div className="grid grid-cols-2 lg:grid-cols-4 gap-3">
          {[...Array(8)].map((_, i) => (
            <Card key={i} className="border-slate-200 bg-white">
              <CardContent className="p-4">
                <div className="animate-pulse">
                  <div className="h-4 bg-slate-200 rounded mb-2"></div>
                  <div className="h-6 bg-slate-200 rounded"></div>
                </div>
>>>>>>> 14a0dcaa
              </CardContent>
            </Card>
          ))}
        </div>
      </div>
    );
  }

<<<<<<< HEAD
  if (error) {
    return (
      <div className="space-y-6">
        <div className="flex items-center justify-between">
          <h2 className="text-2xl font-bold text-gray-900">HR Analytics</h2>
          <Button variant="outline" size="sm" onClick={handleRefresh}>
            <RefreshCw className="h-4 w-4 mr-2" />
            Retry
          </Button>
        </div>
        <Card className="p-6">
          <div className="text-center">
            <div className="text-red-500 mb-2">Error loading HR analytics</div>
            <div className="text-sm text-gray-500">{error}</div>
          </div>
        </Card>
      </div>
    );
  }

  return (
    <div className="space-y-6">
      <div className="flex items-center justify-between">
        <h2 className="text-2xl font-bold text-gray-900">HR Analytics</h2>
        <Button variant="outline" size="sm" onClick={handleRefresh}>
          <RefreshCw className="h-4 w-4 mr-2" />
          Refresh
        </Button>
      </div>

      <div className="grid grid-cols-1 md:grid-cols-2 lg:grid-cols-5 gap-6">
        {/* Head Count */}
        <Card 
          className="cursor-pointer hover:shadow-md transition-shadow duration-200" 
          onClick={() => handleCardClick('headcount')}
        >
          <CardHeader className="flex flex-row items-center justify-between space-y-0 pb-2">
            <CardTitle className="text-sm font-medium text-gray-600">
              Head Count
            </CardTitle>
            <Users className="h-4 w-4 text-blue-600" />
          </CardHeader>
          <CardContent>
            <div className="text-2xl font-bold text-gray-900">
              {hrAnalytics?.headCount?.toLocaleString() || 0}
            </div>
            <div className="flex items-center text-xs text-gray-500 mt-1">
              {(hrAnalytics?.headCountChange || 0) >= 0 ? (
                <TrendingUp className="h-3 w-3 text-green-500 mr-1" />
              ) : (
                <TrendingDown className="h-3 w-3 text-red-500 mr-1" />
              )}
              <span className={(hrAnalytics?.headCountChange || 0) >= 0 ? 'text-green-600' : 'text-red-600'}>
                {(hrAnalytics?.headCountChange || 0) >= 0 ? '+' : ''}{hrAnalytics?.headCountChange || 0}%
              </span>
              <span className="ml-1">vs last month</span>
=======
  return (
    <div className="space-y-4">
      <div className="flex items-center gap-2">
        <Users className="h-4 w-4 text-muted-foreground" />
        <h3 className="text-sm font-medium text-foreground">Human Resources Analytics</h3>
        <Badge variant="secondary" className="text-xs">Workforce Insights</Badge>
      </div>

      {/* Key Workforce Metrics */}
      <div className="grid grid-cols-2 lg:grid-cols-4 gap-3">
        <Card className="bg-background border-border">
          <CardContent className="p-4">
            <div className="flex items-center justify-between mb-2">
              <p className="text-xs font-medium text-muted-foreground">Total Staff</p>
              <Users className="h-3 w-3 text-muted-foreground" />
            </div>
            <p className="text-lg font-semibold text-foreground">{analytics.totalStaff.toLocaleString()}</p>
            <p className="text-xs text-muted-foreground">{analytics.activeStaff} active, {analytics.inactiveStaff} inactive</p>
          </CardContent>
        </Card>

        <Card className="bg-background border-border">
          <CardContent className="p-4">
            <div className="flex items-center justify-between mb-2">
              <p className="text-xs font-medium text-muted-foreground">Avg Years Service</p>
              <Clock className="h-3 w-3 text-muted-foreground" />
            </div>
            <p className="text-lg font-semibold text-foreground">{analytics.avgYearsOfService} years</p>
            <p className="text-xs text-muted-foreground">{analytics.longTermStaff} staff with 5+ years</p>
          </CardContent>
        </Card>

        <Card className="bg-background border-border">
          <CardContent className="p-4">
            <div className="flex items-center justify-between mb-2">
              <p className="text-xs font-medium text-muted-foreground">New Hires 2025</p>
              <Calendar className="h-3 w-3 text-muted-foreground" />
            </div>
            <p className="text-lg font-semibold text-foreground">{analytics.newHires2025}</p>
            <p className="text-xs text-muted-foreground">{Math.round((analytics.newHires2025 / analytics.activeStaff) * 100)}% of active staff</p>
          </CardContent>
        </Card>

        <Card className="bg-background border-border">
          <CardContent className="p-4">
            <div className="flex items-center justify-between mb-2">
              <p className="text-xs font-medium text-muted-foreground">Cross-State Workers</p>
              <Globe className="h-3 w-3 text-muted-foreground" />
>>>>>>> 14a0dcaa
            </div>
            <p className="text-lg font-semibold text-foreground">{analytics.crossStateBorder}</p>
            <p className="text-xs text-muted-foreground">{Math.round((analytics.crossStateBorder / analytics.activeStaff) * 100)}% commute across states</p>
          </CardContent>
        </Card>
      </div>

<<<<<<< HEAD
        {/* Retention Rate */}
        <Card 
          className="cursor-pointer hover:shadow-md transition-shadow duration-200" 
          onClick={() => handleCardClick('retention')}
        >
          <CardHeader className="flex flex-row items-center justify-between space-y-0 pb-2">
            <CardTitle className="text-sm font-medium text-gray-600">
              Retention Rate
            </CardTitle>
            <UserCheck className="h-4 w-4 text-green-600" />
          </CardHeader>
          <CardContent>
            <div className="text-2xl font-bold text-gray-900">
              {hrAnalytics?.retentionRate?.toFixed(1) || 0}%
            </div>
            <div className="flex items-center text-xs text-gray-500 mt-1">
              {(hrAnalytics?.retentionRateChange || 0) >= 0 ? (
                <TrendingUp className="h-3 w-3 text-green-500 mr-1" />
              ) : (
                <TrendingDown className="h-3 w-3 text-red-500 mr-1" />
              )}
              <span className={(hrAnalytics?.retentionRateChange || 0) >= 0 ? 'text-green-600' : 'text-red-600'}>
                {(hrAnalytics?.retentionRateChange || 0) >= 0 ? '+' : ''}{hrAnalytics?.retentionRateChange || 0}%
              </span>
              <span className="ml-1">vs last month</span>
=======
      {/* Workforce Composition */}
      <div className="grid grid-cols-1 lg:grid-cols-3 gap-4">
        {/* Top Departments */}
        <Card className="bg-background border-border">
          <CardContent className="p-4">
            <div className="flex items-center gap-2 mb-3">
              <Building2 className="h-4 w-4 text-muted-foreground" />
              <h4 className="text-sm font-medium text-foreground">Top Departments</h4>
            </div>
            <div className="space-y-2">
              {analytics.topDepartments.map((dept, index) => (
                <div key={index} className="flex justify-between items-center">
                  <span className="text-xs text-muted-foreground truncate flex-1 mr-2">{dept.department}</span>
                  <div className="flex items-center gap-2">
                    <span className="text-xs font-medium text-foreground">{dept.count}</span>
                    <Badge variant="outline" className="text-xs">{dept.percentage}%</Badge>
                  </div>
                </div>
              ))}
>>>>>>> 14a0dcaa
            </div>
          </CardContent>
        </Card>

<<<<<<< HEAD
        {/* Terminations */}
        <Card 
          className="cursor-pointer hover:shadow-md transition-shadow duration-200" 
          onClick={() => handleCardClick('terminations')}
        >
          <CardHeader className="flex flex-row items-center justify-between space-y-0 pb-2">
            <CardTitle className="text-sm font-medium text-gray-600">
              Terminations
            </CardTitle>
            <UserX className="h-4 w-4 text-red-600" />
          </CardHeader>
          <CardContent>
            <div className="text-2xl font-bold text-gray-900">
              {hrAnalytics?.terminations || 0}
            </div>
            <div className="flex items-center text-xs text-gray-500 mt-1">
              {(hrAnalytics?.terminationsChange || 0) >= 0 ? (
                <TrendingUp className="h-3 w-3 text-red-500 mr-1" />
              ) : (
                <TrendingDown className="h-3 w-3 text-green-500 mr-1" />
              )}
              <span className={(hrAnalytics?.terminationsChange || 0) >= 0 ? 'text-red-600' : 'text-green-600'}>
                {(hrAnalytics?.terminationsChange || 0) >= 0 ? '+' : ''}{hrAnalytics?.terminationsChange || 0}%
              </span>
              <span className="ml-1">vs last month</span>
=======
        {/* Top Locations */}
        <Card className="bg-background border-border">
          <CardContent className="p-4">
            <div className="flex items-center gap-2 mb-3">
              <MapPin className="h-4 w-4 text-muted-foreground" />
              <h4 className="text-sm font-medium text-foreground">Top Locations</h4>
            </div>
            <div className="space-y-2">
              {analytics.topLocations.map((location, index) => (
                <div key={index} className="flex justify-between items-center">
                  <span className="text-xs text-muted-foreground truncate flex-1 mr-2">{location.location}</span>
                  <div className="flex items-center gap-2">
                    <span className="text-xs font-medium text-foreground">{location.count}</span>
                    <Badge variant="outline" className="text-xs">{location.percentage}%</Badge>
                  </div>
                </div>
              ))}
>>>>>>> 14a0dcaa
            </div>
          </CardContent>
        </Card>

<<<<<<< HEAD
        {/* Average Tenure */}
        <Card 
          className="cursor-pointer hover:shadow-md transition-shadow duration-200" 
          onClick={() => handleCardClick('tenure')}
        >
          <CardHeader className="flex flex-row items-center justify-between space-y-0 pb-2">
            <CardTitle className="text-sm font-medium text-gray-600">
              Avg Tenure
            </CardTitle>
            <Clock className="h-4 w-4 text-orange-600" />
          </CardHeader>
          <CardContent>
            <div className="text-2xl font-bold text-gray-900">
              {hrAnalytics?.daysToHire || 0}
            </div>
            <div className="flex items-center text-xs text-gray-500 mt-1">
              {(hrAnalytics?.daysToHireChange || 0) >= 0 ? (
                <TrendingUp className="h-3 w-3 text-red-500 mr-1" />
              ) : (
                <TrendingDown className="h-3 w-3 text-green-500 mr-1" />
              )}
              <span className={(hrAnalytics?.daysToHireChange || 0) >= 0 ? 'text-red-600' : 'text-green-600'}>
                {(hrAnalytics?.daysToHireChange || 0) >= 0 ? '+' : ''}{hrAnalytics?.daysToHireChange || 0}%
              </span>
              <span className="ml-1">vs last month</span>
=======
        {/* Top Job Titles */}
        <Card className="bg-background border-border">
          <CardContent className="p-4">
            <div className="flex items-center gap-2 mb-3">
              <Briefcase className="h-4 w-4 text-muted-foreground" />
              <h4 className="text-sm font-medium text-foreground">Top Job Titles</h4>
            </div>
            <div className="space-y-2">
              {analytics.topJobTitles.map((title, index) => (
                <div key={index} className="flex justify-between items-center">
                  <span className="text-xs text-muted-foreground truncate flex-1 mr-2">{title.title}</span>
                  <div className="flex items-center gap-2">
                    <span className="text-xs font-medium text-foreground">{title.count}</span>
                    <Badge variant="outline" className="text-xs">{title.percentage}%</Badge>
                  </div>
                </div>
              ))}
>>>>>>> 14a0dcaa
            </div>
          </CardContent>
        </Card>

<<<<<<< HEAD
        {/* Recent Hires */}
        <Card 
          className="cursor-pointer hover:shadow-md transition-shadow duration-200" 
          onClick={() => handleCardClick('hires')}
        >
          <CardHeader className="flex flex-row items-center justify-between space-y-0 pb-2">
            <CardTitle className="text-sm font-medium text-gray-600">
              Recent Hires
            </CardTitle>
            <Badge variant="secondary" className="bg-blue-100 text-blue-800">
              30d
            </Badge>
          </CardHeader>
          <CardContent>
            <div className="text-2xl font-bold text-gray-900">
              {hrAnalytics?.recentHires?.length || 0}
            </div>
            <div className="flex items-center text-xs text-gray-500 mt-1">
              <TrendingUp className="h-3 w-3 text-green-500 mr-1" />
              <span className="text-green-600">+{hrAnalytics?.employeeSatisfaction || 0}%</span>
              <span className="ml-1">vs last month</span>
=======
      {/* Employment Categories & Management */}
      <div className="grid grid-cols-1 lg:grid-cols-2 gap-4">
        {/* Employment Categories */}
        <Card className="bg-background border-border">
          <CardContent className="p-4">
            <div className="flex items-center gap-2 mb-3">
              <UserCheck className="h-4 w-4 text-muted-foreground" />
              <h4 className="text-sm font-medium text-foreground">Employment Categories</h4>
            </div>
            <div className="grid grid-cols-2 gap-4">
              <div className="text-center">
                <p className="text-2xl font-semibold text-foreground">{analytics.seasonalStaff}</p>
                <p className="text-xs text-muted-foreground">Seasonal Workers</p>
                <p className="text-xs text-muted-foreground">{Math.round((analytics.seasonalStaff / analytics.activeStaff) * 100)}% of active</p>
              </div>
              <div className="text-center">
                <p className="text-2xl font-semibold text-foreground">{analytics.fullTimeStaff}</p>
                <p className="text-xs text-muted-foreground">Full-Time Staff</p>
                <p className="text-xs text-muted-foreground">{Math.round((analytics.fullTimeStaff / analytics.activeStaff) * 100)}% of active</p>
              </div>
            </div>
          </CardContent>
        </Card>

        {/* Management Structure */}
        <Card className="bg-background border-border">
          <CardContent className="p-4">
            <div className="flex items-center gap-2 mb-3">
              <Users className="h-4 w-4 text-muted-foreground" />
              <h4 className="text-sm font-medium text-foreground">Management Structure</h4>
            </div>
            <div className="grid grid-cols-2 gap-4">
              <div className="text-center">
                <p className="text-2xl font-semibold text-foreground">{analytics.managersCount}</p>
                <p className="text-xs text-muted-foreground">Total Managers</p>
              </div>
              <div className="text-center">
                <p className="text-2xl font-semibold text-foreground">{analytics.avgSpanOfControl}</p>
                <p className="text-xs text-muted-foreground">Avg Span of Control</p>
                <p className="text-xs text-muted-foreground">reports per manager</p>
              </div>
>>>>>>> 14a0dcaa
            </div>
          </CardContent>
        </Card>
      </div>

      {/* Drill-down Modal */}
      {drillDownView && (
        <HRDrillDownModal
          isOpen={!!drillDownView}
          onClose={closeDrillDown}
          view={drillDownView}
          hrData={hrAnalytics}
        />
      )}
    </div>
  );
}<|MERGE_RESOLUTION|>--- conflicted
+++ resolved
@@ -1,90 +1,46 @@
-<<<<<<< HEAD
-import { useHRAnalytics } from "@/hooks/analytics/useHRAnalytics";
-import { Card, CardContent, CardHeader, CardTitle } from "@/components/ui/card";
-import { Badge } from "@/components/ui/badge";
-import { Button } from "@/components/ui/button";
-import { Users, UserCheck, UserX, Clock, RefreshCw, TrendingUp, TrendingDown } from "lucide-react";
-import { useState } from "react";
-import { useQueryClient } from "@tanstack/react-query";
-import { HRDrillDownModal } from "./drill-down/HRDrillDownModal";
-
-export function HRAnalytics() {
-  const queryClient = useQueryClient();
-  const { data: hrAnalytics, loading, error, refetch } = useHRAnalytics();
-  const [drillDownView, setDrillDownView] = useState<string | null>(null);
-
-  const handleRefresh = async () => {
-    await refetch();
-    queryClient.invalidateQueries({ queryKey: ['hr-analytics'] });
-  };
-
-  const handleCardClick = (view: string) => {
-    setDrillDownView(view);
-  };
-
-  const closeDrillDown = () => {
-    setDrillDownView(null);
-  };
-
-  if (loading) {
-    return (
-      <div className="space-y-6">
-        <div className="flex items-center justify-between">
-          <h2 className="text-2xl font-bold text-gray-900">HR Analytics</h2>
-          <Button variant="outline" size="sm" disabled>
-            <RefreshCw className="h-4 w-4 mr-2 animate-spin" />
-            Loading...
-          </Button>
-        </div>
-        <div className="grid grid-cols-1 md:grid-cols-2 lg:grid-cols-5 gap-6">
-          {[...Array(5)].map((_, i) => (
-            <Card key={i} className="animate-pulse">
-              <CardHeader className="pb-2">
-                <div className="h-4 bg-gray-200 rounded w-3/4"></div>
-              </CardHeader>
-              <CardContent>
-                <div className="h-8 bg-gray-200 rounded w-1/2 mb-2"></div>
-                <div className="h-4 bg-gray-200 rounded w-1/4"></div>
-=======
 import { useState, useEffect } from "react";
 import { Card, CardContent } from "@/components/ui/card";
 import { Badge } from "@/components/ui/badge";
-import { 
-  Users, 
-  Building2, 
-  MapPin, 
-  Briefcase, 
-  Clock, 
+import {
+  Users,
+  Building2,
+  MapPin,
+  Briefcase,
+  Clock,
   TrendingUp,
   TrendingDown,
   UserCheck,
   Calendar,
-  Globe
+  Globe,
 } from "lucide-react";
 import { useExternalStaff } from "@/hooks/external-staff/useExternalStaff";
 
 interface WorkforceAnalytics {
   // Workforce Composition
   totalStaff: number;
-  topDepartments: Array<{ department: string; count: number; percentage: number }>;
+  topDepartments: Array<{
+    department: string;
+    count: number;
+    percentage: number;
+  }>;
   topLocations: Array<{ location: string; count: number; percentage: number }>;
   topJobTitles: Array<{ title: string; count: number; percentage: number }>;
-  
+
   // Employment Status & Categories
   activeStaff: number;
   inactiveStaff: number;
   seasonalStaff: number;
   fullTimeStaff: number;
-  
+
   // Tenure & Service
   avgYearsOfService: number;
   newHires2025: number;
   longTermStaff: number; // 5+ years
-  
+
   // Managerial Oversight
   managersCount: number;
   avgSpanOfControl: number;
-  
+
   // Geographic Insights
   crossStateBorder: number;
   topLivedStates: Array<{ state: string; count: number }>;
@@ -95,60 +51,66 @@
   const { externalStaff, stats, statsLoading } = useExternalStaff();
   const [analytics, setAnalytics] = useState<WorkforceAnalytics | null>(null);
   const [loading, setLoading] = useState(true);
-  
+
   useEffect(() => {
     if (!statsLoading && externalStaff.length > 0) {
       setLoading(true);
-      
-      const activeStaff = externalStaff.filter(staff => !staff["TERMINATION DATE"]);
+
+      const activeStaff = externalStaff.filter(
+        (staff) => !staff["TERMINATION DATE"]
+      );
       const totalStaff = externalStaff.length;
-      
+
       // 1. Workforce Composition Analysis
       const departmentCounts = activeStaff.reduce((acc, staff) => {
         const dept = staff["HOME DEPARTMENT"] || "Unknown";
         acc[dept] = (acc[dept] || 0) + 1;
         return acc;
       }, {} as Record<string, number>);
-      
+
       const locationCounts = activeStaff.reduce((acc, staff) => {
         const location = staff["LOCATION"] || "Unknown";
         acc[location] = (acc[location] || 0) + 1;
         return acc;
       }, {} as Record<string, number>);
-      
+
       const jobTitleCounts = activeStaff.reduce((acc, staff) => {
         const title = staff["JOB TITLE"] || "Unknown";
         acc[title] = (acc[title] || 0) + 1;
         return acc;
       }, {} as Record<string, number>);
-      
+
       // 2. Employment Status & Categories
-      const seasonalStaff = activeStaff.filter(staff => 
-        staff["WORKER CATEGORY"]?.includes("SEAS") || 
-        staff["POSITION STATUS"]?.includes("Seasonal")
+      const seasonalStaff = activeStaff.filter(
+        (staff) =>
+          staff["WORKER CATEGORY"]?.includes("SEAS") ||
+          staff["POSITION STATUS"]?.includes("Seasonal")
       ).length;
-      
-      const fullTimeStaff = activeStaff.filter(staff => 
-        staff["WORKER CATEGORY"]?.includes("FT") || 
-        staff["POSITION STATUS"]?.includes("Full")
+
+      const fullTimeStaff = activeStaff.filter(
+        (staff) =>
+          staff["WORKER CATEGORY"]?.includes("FT") ||
+          staff["POSITION STATUS"]?.includes("Full")
       ).length;
-      
+
       // 3. Tenure & Service Analysis
       const yearsOfService = activeStaff
-        .map(staff => parseFloat(staff["YEARS OF SERVICE"] || "0"))
-        .filter(years => !isNaN(years));
-      
-      const avgYearsOfService = yearsOfService.length > 0 
-        ? yearsOfService.reduce((sum, years) => sum + years, 0) / yearsOfService.length 
-        : 0;
-      
-      const newHires2025 = activeStaff.filter(staff => {
+        .map((staff) => parseFloat(staff["YEARS OF SERVICE"] || "0"))
+        .filter((years) => !isNaN(years));
+
+      const avgYearsOfService =
+        yearsOfService.length > 0
+          ? yearsOfService.reduce((sum, years) => sum + years, 0) /
+            yearsOfService.length
+          : 0;
+
+      const newHires2025 = activeStaff.filter((staff) => {
         const hireDate = staff["HIRE DATE"];
         return hireDate && new Date(hireDate).getFullYear() === 2025;
       }).length;
-      
-      const longTermStaff = yearsOfService.filter(years => years >= 5).length;
-      
+
+      const longTermStaff = yearsOfService.filter((years) => years >= 5).length;
+
       // 4. Managerial Oversight
       const managerCounts = activeStaff.reduce((acc, staff) => {
         const manager = staff["REPORTS TO NAME"];
@@ -157,18 +119,22 @@
         }
         return acc;
       }, {} as Record<string, number>);
-      
+
       const managersCount = Object.keys(managerCounts).length;
-      const totalReports = Object.values(managerCounts).reduce((sum, count) => sum + count, 0);
-      const avgSpanOfControl = managersCount > 0 ? totalReports / managersCount : 0;
-      
+      const totalReports = Object.values(managerCounts).reduce(
+        (sum, count) => sum + count,
+        0
+      );
+      const avgSpanOfControl =
+        managersCount > 0 ? totalReports / managersCount : 0;
+
       // 5. Geographic Analysis
-      const crossStateBorder = activeStaff.filter(staff => {
+      const crossStateBorder = activeStaff.filter((staff) => {
         const livedState = staff["LIVED-IN STATE"];
         const workedState = staff["WORKED IN STATE"];
         return livedState && workedState && livedState !== workedState;
       }).length;
-      
+
       const livedStateCounts = activeStaff.reduce((acc, staff) => {
         const state = staff["LIVED-IN STATE"];
         if (state && state.trim() !== "") {
@@ -176,7 +142,7 @@
         }
         return acc;
       }, {} as Record<string, number>);
-      
+
       const workedStateCounts = activeStaff.reduce((acc, staff) => {
         const state = staff["WORKED IN STATE"];
         if (state && state.trim() !== "") {
@@ -184,45 +150,45 @@
         }
         return acc;
       }, {} as Record<string, number>);
-      
+
       // Create top lists
       const topDepartments = Object.entries(departmentCounts)
-        .map(([department, count]) => ({ 
-          department, 
-          count, 
-          percentage: Math.round((count / activeStaff.length) * 100) 
+        .map(([department, count]) => ({
+          department,
+          count,
+          percentage: Math.round((count / activeStaff.length) * 100),
         }))
         .sort((a, b) => b.count - a.count)
         .slice(0, 5);
-      
+
       const topLocations = Object.entries(locationCounts)
-        .map(([location, count]) => ({ 
-          location, 
-          count, 
-          percentage: Math.round((count / activeStaff.length) * 100) 
+        .map(([location, count]) => ({
+          location,
+          count,
+          percentage: Math.round((count / activeStaff.length) * 100),
         }))
         .sort((a, b) => b.count - a.count)
         .slice(0, 3);
-      
+
       const topJobTitles = Object.entries(jobTitleCounts)
-        .map(([title, count]) => ({ 
-          title, 
-          count, 
-          percentage: Math.round((count / activeStaff.length) * 100) 
+        .map(([title, count]) => ({
+          title,
+          count,
+          percentage: Math.round((count / activeStaff.length) * 100),
         }))
         .sort((a, b) => b.count - a.count)
         .slice(0, 5);
-      
+
       const topLivedStates = Object.entries(livedStateCounts)
         .map(([state, count]) => ({ state, count }))
         .sort((a, b) => b.count - a.count)
         .slice(0, 3);
-      
+
       const topWorkedStates = Object.entries(workedStateCounts)
         .map(([state, count]) => ({ state, count }))
         .sort((a, b) => b.count - a.count)
         .slice(0, 3);
-      
+
       setAnalytics({
         totalStaff,
         topDepartments,
@@ -239,9 +205,9 @@
         avgSpanOfControl: Math.round(avgSpanOfControl * 10) / 10,
         crossStateBorder,
         topLivedStates,
-        topWorkedStates
+        topWorkedStates,
       });
-      
+
       setLoading(false);
     }
   }, [externalStaff, stats, statsLoading]);
@@ -251,8 +217,12 @@
       <div className="space-y-4">
         <div className="flex items-center gap-2">
           <Users className="h-4 w-4 text-slate-600" />
-          <h3 className="text-sm font-medium text-slate-900">Human Resources Analytics</h3>
-          <Badge variant="secondary" className="text-xs">Loading...</Badge>
+          <h3 className="text-sm font-medium text-slate-900">
+            Human Resources Analytics
+          </h3>
+          <Badge variant="secondary" className="text-xs">
+            Loading...
+          </Badge>
         </div>
         <div className="grid grid-cols-2 lg:grid-cols-4 gap-3">
           {[...Array(8)].map((_, i) => (
@@ -262,7 +232,6 @@
                   <div className="h-4 bg-slate-200 rounded mb-2"></div>
                   <div className="h-6 bg-slate-200 rounded"></div>
                 </div>
->>>>>>> 14a0dcaa
               </CardContent>
             </Card>
           ))}
@@ -271,70 +240,16 @@
     );
   }
 
-<<<<<<< HEAD
-  if (error) {
-    return (
-      <div className="space-y-6">
-        <div className="flex items-center justify-between">
-          <h2 className="text-2xl font-bold text-gray-900">HR Analytics</h2>
-          <Button variant="outline" size="sm" onClick={handleRefresh}>
-            <RefreshCw className="h-4 w-4 mr-2" />
-            Retry
-          </Button>
-        </div>
-        <Card className="p-6">
-          <div className="text-center">
-            <div className="text-red-500 mb-2">Error loading HR analytics</div>
-            <div className="text-sm text-gray-500">{error}</div>
-          </div>
-        </Card>
-      </div>
-    );
-  }
-
-  return (
-    <div className="space-y-6">
-      <div className="flex items-center justify-between">
-        <h2 className="text-2xl font-bold text-gray-900">HR Analytics</h2>
-        <Button variant="outline" size="sm" onClick={handleRefresh}>
-          <RefreshCw className="h-4 w-4 mr-2" />
-          Refresh
-        </Button>
-      </div>
-
-      <div className="grid grid-cols-1 md:grid-cols-2 lg:grid-cols-5 gap-6">
-        {/* Head Count */}
-        <Card 
-          className="cursor-pointer hover:shadow-md transition-shadow duration-200" 
-          onClick={() => handleCardClick('headcount')}
-        >
-          <CardHeader className="flex flex-row items-center justify-between space-y-0 pb-2">
-            <CardTitle className="text-sm font-medium text-gray-600">
-              Head Count
-            </CardTitle>
-            <Users className="h-4 w-4 text-blue-600" />
-          </CardHeader>
-          <CardContent>
-            <div className="text-2xl font-bold text-gray-900">
-              {hrAnalytics?.headCount?.toLocaleString() || 0}
-            </div>
-            <div className="flex items-center text-xs text-gray-500 mt-1">
-              {(hrAnalytics?.headCountChange || 0) >= 0 ? (
-                <TrendingUp className="h-3 w-3 text-green-500 mr-1" />
-              ) : (
-                <TrendingDown className="h-3 w-3 text-red-500 mr-1" />
-              )}
-              <span className={(hrAnalytics?.headCountChange || 0) >= 0 ? 'text-green-600' : 'text-red-600'}>
-                {(hrAnalytics?.headCountChange || 0) >= 0 ? '+' : ''}{hrAnalytics?.headCountChange || 0}%
-              </span>
-              <span className="ml-1">vs last month</span>
-=======
   return (
     <div className="space-y-4">
       <div className="flex items-center gap-2">
         <Users className="h-4 w-4 text-muted-foreground" />
-        <h3 className="text-sm font-medium text-foreground">Human Resources Analytics</h3>
-        <Badge variant="secondary" className="text-xs">Workforce Insights</Badge>
+        <h3 className="text-sm font-medium text-foreground">
+          Human Resources Analytics
+        </h3>
+        <Badge variant="secondary" className="text-xs">
+          Workforce Insights
+        </Badge>
       </div>
 
       {/* Key Workforce Metrics */}
@@ -342,76 +257,78 @@
         <Card className="bg-background border-border">
           <CardContent className="p-4">
             <div className="flex items-center justify-between mb-2">
-              <p className="text-xs font-medium text-muted-foreground">Total Staff</p>
+              <p className="text-xs font-medium text-muted-foreground">
+                Total Staff
+              </p>
               <Users className="h-3 w-3 text-muted-foreground" />
             </div>
-            <p className="text-lg font-semibold text-foreground">{analytics.totalStaff.toLocaleString()}</p>
-            <p className="text-xs text-muted-foreground">{analytics.activeStaff} active, {analytics.inactiveStaff} inactive</p>
+            <p className="text-lg font-semibold text-foreground">
+              {analytics.totalStaff.toLocaleString()}
+            </p>
+            <p className="text-xs text-muted-foreground">
+              {analytics.activeStaff} active, {analytics.inactiveStaff} inactive
+            </p>
           </CardContent>
         </Card>
 
         <Card className="bg-background border-border">
           <CardContent className="p-4">
             <div className="flex items-center justify-between mb-2">
-              <p className="text-xs font-medium text-muted-foreground">Avg Years Service</p>
+              <p className="text-xs font-medium text-muted-foreground">
+                Avg Years Service
+              </p>
               <Clock className="h-3 w-3 text-muted-foreground" />
             </div>
-            <p className="text-lg font-semibold text-foreground">{analytics.avgYearsOfService} years</p>
-            <p className="text-xs text-muted-foreground">{analytics.longTermStaff} staff with 5+ years</p>
+            <p className="text-lg font-semibold text-foreground">
+              {analytics.avgYearsOfService} years
+            </p>
+            <p className="text-xs text-muted-foreground">
+              {analytics.longTermStaff} staff with 5+ years
+            </p>
           </CardContent>
         </Card>
 
         <Card className="bg-background border-border">
           <CardContent className="p-4">
             <div className="flex items-center justify-between mb-2">
-              <p className="text-xs font-medium text-muted-foreground">New Hires 2025</p>
+              <p className="text-xs font-medium text-muted-foreground">
+                New Hires 2025
+              </p>
               <Calendar className="h-3 w-3 text-muted-foreground" />
             </div>
-            <p className="text-lg font-semibold text-foreground">{analytics.newHires2025}</p>
-            <p className="text-xs text-muted-foreground">{Math.round((analytics.newHires2025 / analytics.activeStaff) * 100)}% of active staff</p>
+            <p className="text-lg font-semibold text-foreground">
+              {analytics.newHires2025}
+            </p>
+            <p className="text-xs text-muted-foreground">
+              {Math.round(
+                (analytics.newHires2025 / analytics.activeStaff) * 100
+              )}
+              % of active staff
+            </p>
           </CardContent>
         </Card>
 
         <Card className="bg-background border-border">
           <CardContent className="p-4">
             <div className="flex items-center justify-between mb-2">
-              <p className="text-xs font-medium text-muted-foreground">Cross-State Workers</p>
+              <p className="text-xs font-medium text-muted-foreground">
+                Cross-State Workers
+              </p>
               <Globe className="h-3 w-3 text-muted-foreground" />
->>>>>>> 14a0dcaa
-            </div>
-            <p className="text-lg font-semibold text-foreground">{analytics.crossStateBorder}</p>
-            <p className="text-xs text-muted-foreground">{Math.round((analytics.crossStateBorder / analytics.activeStaff) * 100)}% commute across states</p>
+            </div>
+            <p className="text-lg font-semibold text-foreground">
+              {analytics.crossStateBorder}
+            </p>
+            <p className="text-xs text-muted-foreground">
+              {Math.round(
+                (analytics.crossStateBorder / analytics.activeStaff) * 100
+              )}
+              % commute across states
+            </p>
           </CardContent>
         </Card>
       </div>
 
-<<<<<<< HEAD
-        {/* Retention Rate */}
-        <Card 
-          className="cursor-pointer hover:shadow-md transition-shadow duration-200" 
-          onClick={() => handleCardClick('retention')}
-        >
-          <CardHeader className="flex flex-row items-center justify-between space-y-0 pb-2">
-            <CardTitle className="text-sm font-medium text-gray-600">
-              Retention Rate
-            </CardTitle>
-            <UserCheck className="h-4 w-4 text-green-600" />
-          </CardHeader>
-          <CardContent>
-            <div className="text-2xl font-bold text-gray-900">
-              {hrAnalytics?.retentionRate?.toFixed(1) || 0}%
-            </div>
-            <div className="flex items-center text-xs text-gray-500 mt-1">
-              {(hrAnalytics?.retentionRateChange || 0) >= 0 ? (
-                <TrendingUp className="h-3 w-3 text-green-500 mr-1" />
-              ) : (
-                <TrendingDown className="h-3 w-3 text-red-500 mr-1" />
-              )}
-              <span className={(hrAnalytics?.retentionRateChange || 0) >= 0 ? 'text-green-600' : 'text-red-600'}>
-                {(hrAnalytics?.retentionRateChange || 0) >= 0 ? '+' : ''}{hrAnalytics?.retentionRateChange || 0}%
-              </span>
-              <span className="ml-1">vs last month</span>
-=======
       {/* Workforce Composition */}
       <div className="grid grid-cols-1 lg:grid-cols-3 gap-4">
         {/* Top Departments */}
@@ -419,144 +336,89 @@
           <CardContent className="p-4">
             <div className="flex items-center gap-2 mb-3">
               <Building2 className="h-4 w-4 text-muted-foreground" />
-              <h4 className="text-sm font-medium text-foreground">Top Departments</h4>
+              <h4 className="text-sm font-medium text-foreground">
+                Top Departments
+              </h4>
             </div>
             <div className="space-y-2">
               {analytics.topDepartments.map((dept, index) => (
                 <div key={index} className="flex justify-between items-center">
-                  <span className="text-xs text-muted-foreground truncate flex-1 mr-2">{dept.department}</span>
+                  <span className="text-xs text-muted-foreground truncate flex-1 mr-2">
+                    {dept.department}
+                  </span>
                   <div className="flex items-center gap-2">
-                    <span className="text-xs font-medium text-foreground">{dept.count}</span>
-                    <Badge variant="outline" className="text-xs">{dept.percentage}%</Badge>
+                    <span className="text-xs font-medium text-foreground">
+                      {dept.count}
+                    </span>
+                    <Badge variant="outline" className="text-xs">
+                      {dept.percentage}%
+                    </Badge>
                   </div>
                 </div>
               ))}
->>>>>>> 14a0dcaa
-            </div>
-          </CardContent>
-        </Card>
-
-<<<<<<< HEAD
-        {/* Terminations */}
-        <Card 
-          className="cursor-pointer hover:shadow-md transition-shadow duration-200" 
-          onClick={() => handleCardClick('terminations')}
-        >
-          <CardHeader className="flex flex-row items-center justify-between space-y-0 pb-2">
-            <CardTitle className="text-sm font-medium text-gray-600">
-              Terminations
-            </CardTitle>
-            <UserX className="h-4 w-4 text-red-600" />
-          </CardHeader>
-          <CardContent>
-            <div className="text-2xl font-bold text-gray-900">
-              {hrAnalytics?.terminations || 0}
-            </div>
-            <div className="flex items-center text-xs text-gray-500 mt-1">
-              {(hrAnalytics?.terminationsChange || 0) >= 0 ? (
-                <TrendingUp className="h-3 w-3 text-red-500 mr-1" />
-              ) : (
-                <TrendingDown className="h-3 w-3 text-green-500 mr-1" />
-              )}
-              <span className={(hrAnalytics?.terminationsChange || 0) >= 0 ? 'text-red-600' : 'text-green-600'}>
-                {(hrAnalytics?.terminationsChange || 0) >= 0 ? '+' : ''}{hrAnalytics?.terminationsChange || 0}%
-              </span>
-              <span className="ml-1">vs last month</span>
-=======
+            </div>
+          </CardContent>
+        </Card>
+
         {/* Top Locations */}
         <Card className="bg-background border-border">
           <CardContent className="p-4">
             <div className="flex items-center gap-2 mb-3">
               <MapPin className="h-4 w-4 text-muted-foreground" />
-              <h4 className="text-sm font-medium text-foreground">Top Locations</h4>
+              <h4 className="text-sm font-medium text-foreground">
+                Top Locations
+              </h4>
             </div>
             <div className="space-y-2">
               {analytics.topLocations.map((location, index) => (
                 <div key={index} className="flex justify-between items-center">
-                  <span className="text-xs text-muted-foreground truncate flex-1 mr-2">{location.location}</span>
+                  <span className="text-xs text-muted-foreground truncate flex-1 mr-2">
+                    {location.location}
+                  </span>
                   <div className="flex items-center gap-2">
-                    <span className="text-xs font-medium text-foreground">{location.count}</span>
-                    <Badge variant="outline" className="text-xs">{location.percentage}%</Badge>
+                    <span className="text-xs font-medium text-foreground">
+                      {location.count}
+                    </span>
+                    <Badge variant="outline" className="text-xs">
+                      {location.percentage}%
+                    </Badge>
                   </div>
                 </div>
               ))}
->>>>>>> 14a0dcaa
-            </div>
-          </CardContent>
-        </Card>
-
-<<<<<<< HEAD
-        {/* Average Tenure */}
-        <Card 
-          className="cursor-pointer hover:shadow-md transition-shadow duration-200" 
-          onClick={() => handleCardClick('tenure')}
-        >
-          <CardHeader className="flex flex-row items-center justify-between space-y-0 pb-2">
-            <CardTitle className="text-sm font-medium text-gray-600">
-              Avg Tenure
-            </CardTitle>
-            <Clock className="h-4 w-4 text-orange-600" />
-          </CardHeader>
-          <CardContent>
-            <div className="text-2xl font-bold text-gray-900">
-              {hrAnalytics?.daysToHire || 0}
-            </div>
-            <div className="flex items-center text-xs text-gray-500 mt-1">
-              {(hrAnalytics?.daysToHireChange || 0) >= 0 ? (
-                <TrendingUp className="h-3 w-3 text-red-500 mr-1" />
-              ) : (
-                <TrendingDown className="h-3 w-3 text-green-500 mr-1" />
-              )}
-              <span className={(hrAnalytics?.daysToHireChange || 0) >= 0 ? 'text-red-600' : 'text-green-600'}>
-                {(hrAnalytics?.daysToHireChange || 0) >= 0 ? '+' : ''}{hrAnalytics?.daysToHireChange || 0}%
-              </span>
-              <span className="ml-1">vs last month</span>
-=======
+            </div>
+          </CardContent>
+        </Card>
+
         {/* Top Job Titles */}
         <Card className="bg-background border-border">
           <CardContent className="p-4">
             <div className="flex items-center gap-2 mb-3">
               <Briefcase className="h-4 w-4 text-muted-foreground" />
-              <h4 className="text-sm font-medium text-foreground">Top Job Titles</h4>
+              <h4 className="text-sm font-medium text-foreground">
+                Top Job Titles
+              </h4>
             </div>
             <div className="space-y-2">
               {analytics.topJobTitles.map((title, index) => (
                 <div key={index} className="flex justify-between items-center">
-                  <span className="text-xs text-muted-foreground truncate flex-1 mr-2">{title.title}</span>
+                  <span className="text-xs text-muted-foreground truncate flex-1 mr-2">
+                    {title.title}
+                  </span>
                   <div className="flex items-center gap-2">
-                    <span className="text-xs font-medium text-foreground">{title.count}</span>
-                    <Badge variant="outline" className="text-xs">{title.percentage}%</Badge>
+                    <span className="text-xs font-medium text-foreground">
+                      {title.count}
+                    </span>
+                    <Badge variant="outline" className="text-xs">
+                      {title.percentage}%
+                    </Badge>
                   </div>
                 </div>
               ))}
->>>>>>> 14a0dcaa
-            </div>
-          </CardContent>
-        </Card>
-
-<<<<<<< HEAD
-        {/* Recent Hires */}
-        <Card 
-          className="cursor-pointer hover:shadow-md transition-shadow duration-200" 
-          onClick={() => handleCardClick('hires')}
-        >
-          <CardHeader className="flex flex-row items-center justify-between space-y-0 pb-2">
-            <CardTitle className="text-sm font-medium text-gray-600">
-              Recent Hires
-            </CardTitle>
-            <Badge variant="secondary" className="bg-blue-100 text-blue-800">
-              30d
-            </Badge>
-          </CardHeader>
-          <CardContent>
-            <div className="text-2xl font-bold text-gray-900">
-              {hrAnalytics?.recentHires?.length || 0}
-            </div>
-            <div className="flex items-center text-xs text-gray-500 mt-1">
-              <TrendingUp className="h-3 w-3 text-green-500 mr-1" />
-              <span className="text-green-600">+{hrAnalytics?.employeeSatisfaction || 0}%</span>
-              <span className="ml-1">vs last month</span>
-=======
+            </div>
+          </CardContent>
+        </Card>
+      </div>
+
       {/* Employment Categories & Management */}
       <div className="grid grid-cols-1 lg:grid-cols-2 gap-4">
         {/* Employment Categories */}
@@ -564,18 +426,36 @@
           <CardContent className="p-4">
             <div className="flex items-center gap-2 mb-3">
               <UserCheck className="h-4 w-4 text-muted-foreground" />
-              <h4 className="text-sm font-medium text-foreground">Employment Categories</h4>
+              <h4 className="text-sm font-medium text-foreground">
+                Employment Categories
+              </h4>
             </div>
             <div className="grid grid-cols-2 gap-4">
               <div className="text-center">
-                <p className="text-2xl font-semibold text-foreground">{analytics.seasonalStaff}</p>
-                <p className="text-xs text-muted-foreground">Seasonal Workers</p>
-                <p className="text-xs text-muted-foreground">{Math.round((analytics.seasonalStaff / analytics.activeStaff) * 100)}% of active</p>
+                <p className="text-2xl font-semibold text-foreground">
+                  {analytics.seasonalStaff}
+                </p>
+                <p className="text-xs text-muted-foreground">
+                  Seasonal Workers
+                </p>
+                <p className="text-xs text-muted-foreground">
+                  {Math.round(
+                    (analytics.seasonalStaff / analytics.activeStaff) * 100
+                  )}
+                  % of active
+                </p>
               </div>
               <div className="text-center">
-                <p className="text-2xl font-semibold text-foreground">{analytics.fullTimeStaff}</p>
+                <p className="text-2xl font-semibold text-foreground">
+                  {analytics.fullTimeStaff}
+                </p>
                 <p className="text-xs text-muted-foreground">Full-Time Staff</p>
-                <p className="text-xs text-muted-foreground">{Math.round((analytics.fullTimeStaff / analytics.activeStaff) * 100)}% of active</p>
+                <p className="text-xs text-muted-foreground">
+                  {Math.round(
+                    (analytics.fullTimeStaff / analytics.activeStaff) * 100
+                  )}
+                  % of active
+                </p>
               </div>
             </div>
           </CardContent>
@@ -586,19 +466,28 @@
           <CardContent className="p-4">
             <div className="flex items-center gap-2 mb-3">
               <Users className="h-4 w-4 text-muted-foreground" />
-              <h4 className="text-sm font-medium text-foreground">Management Structure</h4>
+              <h4 className="text-sm font-medium text-foreground">
+                Management Structure
+              </h4>
             </div>
             <div className="grid grid-cols-2 gap-4">
               <div className="text-center">
-                <p className="text-2xl font-semibold text-foreground">{analytics.managersCount}</p>
+                <p className="text-2xl font-semibold text-foreground">
+                  {analytics.managersCount}
+                </p>
                 <p className="text-xs text-muted-foreground">Total Managers</p>
               </div>
               <div className="text-center">
-                <p className="text-2xl font-semibold text-foreground">{analytics.avgSpanOfControl}</p>
-                <p className="text-xs text-muted-foreground">Avg Span of Control</p>
-                <p className="text-xs text-muted-foreground">reports per manager</p>
+                <p className="text-2xl font-semibold text-foreground">
+                  {analytics.avgSpanOfControl}
+                </p>
+                <p className="text-xs text-muted-foreground">
+                  Avg Span of Control
+                </p>
+                <p className="text-xs text-muted-foreground">
+                  reports per manager
+                </p>
               </div>
->>>>>>> 14a0dcaa
             </div>
           </CardContent>
         </Card>
