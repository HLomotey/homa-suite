--- conflicted
+++ resolved
@@ -1,44 +1,13 @@
 import { Card, CardContent } from "@/components/ui/card";
 import { Badge } from "@/components/ui/badge";
-<<<<<<< HEAD
-import { Button } from "@/components/ui/button";
-import { BarChart3, Target, Clock, RefreshCw, TrendingUp, TrendingDown, ClipboardList } from "lucide-react";
-import { useState } from "react";
-import { useQueryClient } from "@tanstack/react-query";
-import { ComposedChart, Bar, Line, XAxis, YAxis, CartesianGrid, Tooltip, ResponsiveContainer } from 'recharts';
-import { OperationsDrillDownModal } from "./drill-down/OperationsDrillDownModal";
-import { operationsAnalytics } from "./data";
-import * as React from "react";
-import { ChartContainer } from "@/components/ui/chart";
-
-export function OperationsAnalytics() {
-  const [drillDownView, setDrillDownView] = useState<string | null>(null);
-  const queryClient = useQueryClient();
-
-  // Create data for the chart
-  const chartData = [
-    { name: "Jan", orders: 280, fillRate: 82, daysToFill: 14, placementRate: 88 },
-    { name: "Feb", orders: 300, fillRate: 84, daysToFill: 13, placementRate: 89 },
-    { name: "Mar", orders: 310, fillRate: 85, daysToFill: 13, placementRate: 90 },
-    { name: "Apr", orders: 325, fillRate: 86, daysToFill: 12.5, placementRate: 90 },
-    { name: "May", orders: 335, fillRate: 86.5, daysToFill: 12.2, placementRate: 90.5 },
-    { name: "Jun", orders: 342, fillRate: 87, daysToFill: 12, placementRate: 91 },
-  ];
-
-  // Chart config for styling
-  const chartConfig = {
-    orders: {
-      label: "Job Orders",
-      theme: { light: "#ef4444", dark: "#ef4444" },
-=======
-import { 
-  ClipboardList, 
-  TrendingUp, 
-  TrendingDown, 
-  CheckCircle, 
-  Clock, 
+import {
+  ClipboardList,
+  TrendingUp,
+  TrendingDown,
+  CheckCircle,
+  Clock,
   Target,
-  BarChart3
+  BarChart3,
 } from "lucide-react";
 import { operationsAnalytics } from "./data";
 
@@ -49,15 +18,14 @@
       value: operationsAnalytics.totalJobOrders.toString(),
       change: operationsAnalytics.totalJobOrdersChange,
       icon: ClipboardList,
-      loading: false
+      loading: false,
     },
     {
       title: "Fill Rate",
       value: `${operationsAnalytics.fillRate}%`,
       change: operationsAnalytics.fillRateChange,
       icon: Target,
-      loading: false
->>>>>>> 14a0dcaa
+      loading: false,
     },
     {
       title: "Days to Fill",
@@ -65,169 +33,76 @@
       change: operationsAnalytics.daysToFillChange,
       inverse: true, // Lower is better
       icon: Clock,
-      loading: false
+      loading: false,
     },
     {
       title: "Placement Rate",
       value: "91%",
       change: 2.1,
       icon: CheckCircle,
-      loading: false
+      loading: false,
     },
     {
       title: "Active Orders",
       value: "28",
       icon: BarChart3,
-      loading: false
+      loading: false,
     },
     {
       title: "Completion Rate",
       value: "94%",
       icon: Target,
-      loading: false
-    }
+      loading: false,
+    },
   ];
 
   return (
-<<<<<<< HEAD
-    <div className="grid gap-4 grid-cols-1 h-full">
-      <div className="flex items-center gap-2 mb-2">
-        <ClipboardList className="h-5 w-5 text-slate-500" />
-        <h3 className="text-lg font-semibold">Field Operations</h3>
-        <Badge variant="outline" className="ml-2">OPS</Badge>
-        <p className="text-sm text-muted-foreground ml-auto">Job orders and placement performance</p>
-      </div>
-
-      {/* Key Metrics Grid */}
-      <div className="grid grid-cols-2 gap-4">
-        {/* Total Job Orders */}
-        <Card 
-          className="bg-gradient-to-br from-slate-900/40 to-slate-800/20 border-slate-800/30 cursor-pointer hover:bg-slate-800/40 transition-colors"
-          onClick={() => setDrillDownView('job-orders')}
-        >
-          <CardHeader className="pb-2">
-            <CardTitle className="text-sm font-medium text-slate-100 flex items-center gap-2">
-              <BarChart3 className="h-4 w-4" />
-              Total Job Orders
-            </CardTitle>
-          </CardHeader>
-          <CardContent>
-            <div className="text-2xl font-bold text-white">{operationsAnalytics.totalJobOrders}</div>
-            <div className="flex items-center mt-1">
-              {operationsAnalytics.totalJobOrdersChange > 0 ? (
-                <TrendingUp className="h-3 w-3 text-green-500 mr-1" />
-              ) : (
-                <TrendingDown className="h-3 w-3 text-red-500 mr-1" />
-              )}
-              <p className={`text-xs ${operationsAnalytics.totalJobOrdersChange > 0 ? "text-green-500" : "text-red-500"}`}>
-                {operationsAnalytics.totalJobOrdersChange > 0 ? "+" : ""}{operationsAnalytics.totalJobOrdersChange}% from last month
-              </p>
-            </div>
-            <p className="text-xs text-slate-400 mt-1">Click for job orders list</p>
-          </CardContent>
-        </Card>
-
-        {/* Fill Rate */}
-        <Card 
-          className="bg-gradient-to-br from-blue-900/40 to-blue-800/20 border-blue-800/30 cursor-pointer hover:bg-blue-800/40 transition-colors"
-          onClick={() => setDrillDownView('fill-rate')}
-        >
-          <CardHeader className="pb-2">
-            <CardTitle className="text-sm font-medium text-blue-100 flex items-center gap-2">
-              <Target className="h-4 w-4" />
-              Fill Rate
-            </CardTitle>
-          </CardHeader>
-          <CardContent>
-            <div className="text-2xl font-bold text-white">{operationsAnalytics.fillRate}%</div>
-            <div className="flex items-center mt-1">
-              {operationsAnalytics.fillRateChange > 0 ? (
-                <TrendingUp className="h-3 w-3 text-green-500 mr-1" />
-              ) : (
-                <TrendingDown className="h-3 w-3 text-red-500 mr-1" />
-              )}
-              <p className={`text-xs ${operationsAnalytics.fillRateChange > 0 ? "text-green-500" : "text-red-500"}`}>
-                {operationsAnalytics.fillRateChange > 0 ? "+" : ""}{operationsAnalytics.fillRateChange}% from last month
-              </p>
-            </div>
-            <p className="text-xs text-slate-400 mt-1">Click for fill rate analysis</p>
-          </CardContent>
-        </Card>
-
-        {/* Days to Fill */}
-        <Card 
-          className="bg-gradient-to-br from-green-900/40 to-green-800/20 border-green-800/30 cursor-pointer hover:bg-green-800/40 transition-colors"
-          onClick={() => setDrillDownView('days-to-fill')}
-        >
-          <CardHeader className="pb-2">
-            <CardTitle className="text-sm font-medium text-green-100 flex items-center gap-2">
-              <Clock className="h-4 w-4" />
-              Days to Fill
-            </CardTitle>
-          </CardHeader>
-          <CardContent>
-            <div className="text-2xl font-bold text-white">{operationsAnalytics.daysToFill}</div>
-            <div className="flex items-center mt-1">
-              {operationsAnalytics.daysToFillChange < 0 ? (
-                <TrendingDown className="h-3 w-3 text-green-500 mr-1" />
-              ) : (
-                <TrendingUp className="h-3 w-3 text-red-500 mr-1" />
-              )}
-              <p className={`text-xs ${operationsAnalytics.daysToFillChange < 0 ? "text-green-500" : "text-red-500"}`}>
-                {operationsAnalytics.daysToFillChange > 0 ? "+" : ""}{operationsAnalytics.daysToFillChange}% from last month
-              </p>
-            </div>
-            <p className="text-xs text-slate-400 mt-1">Click for time to fill report</p>
-          </CardContent>
-        </Card>
-
-        {/* Placement Rate */}
-        <Card 
-          className="bg-gradient-to-br from-purple-900/40 to-purple-800/20 border-purple-800/30 cursor-pointer hover:bg-purple-800/40 transition-colors"
-          onClick={() => setDrillDownView('placement-rate')}
-        >
-          <CardHeader className="pb-2">
-            <CardTitle className="text-sm font-medium text-purple-100 flex items-center gap-2">
-              <TrendingUp className="h-4 w-4" />
-              Placement Rate
-            </CardTitle>
-          </CardHeader>
-          <CardContent>
-            <div className="text-2xl font-bold text-white">91%</div>
-            <div className="flex items-center mt-1">
-              <TrendingUp className="h-3 w-3 text-green-500 mr-1" />
-              <p className="text-xs text-green-500">
-                +2.1% from last month
-              </p>
-            </div>
-            <p className="text-xs text-slate-400 mt-1">Click for placement analysis</p>
-=======
     <div className="space-y-4">
       <div className="flex items-center gap-2">
         <ClipboardList className="h-4 w-4 text-slate-600" />
         <h3 className="text-sm font-medium text-slate-900">Operations</h3>
-        <Badge variant="secondary" className="text-xs">Operations</Badge>
+        <Badge variant="secondary" className="text-xs">
+          Operations
+        </Badge>
       </div>
 
       <div className="grid grid-cols-3 gap-3">
         {metrics.map((metric, index) => (
-          <Card key={index} className="border-slate-200 bg-white shadow-sm hover:shadow-md transition-shadow">
+          <Card
+            key={index}
+            className="border-slate-200 bg-white shadow-sm hover:shadow-md transition-shadow"
+          >
             <CardContent className="p-4">
               <div className="flex items-center justify-between mb-2">
-                <p className="text-xs font-medium text-slate-600">{metric.title}</p>
-                {metric.icon && <metric.icon className="h-3 w-3 text-slate-400" />}
+                <p className="text-xs font-medium text-slate-600">
+                  {metric.title}
+                </p>
+                {metric.icon && (
+                  <metric.icon className="h-3 w-3 text-slate-400" />
+                )}
               </div>
               <div className="space-y-1">
-                <p className="text-lg font-semibold text-slate-900">{metric.value}</p>
+                <p className="text-lg font-semibold text-slate-900">
+                  {metric.value}
+                </p>
                 {metric.change !== undefined && !metric.loading && (
                   <div className="flex items-center text-xs">
-                    {(metric.inverse ? metric.change < 0 : metric.change > 0) ? (
+                    {(
+                      metric.inverse ? metric.change < 0 : metric.change > 0
+                    ) ? (
                       <TrendingUp className="h-3 w-3 text-emerald-600 mr-1" />
                     ) : (
                       <TrendingDown className="h-3 w-3 text-red-600 mr-1" />
                     )}
-                    <span className={`${(metric.inverse ? metric.change < 0 : metric.change > 0) ? "text-emerald-600" : "text-red-600"}`}>
-                      {metric.change > 0 ? "+" : ""}{metric.change}%
+                    <span
+                      className={`${
+                        (metric.inverse ? metric.change < 0 : metric.change > 0)
+                          ? "text-emerald-600"
+                          : "text-red-600"
+                      }`}
+                    >
+                      {metric.change > 0 ? "+" : ""}
+                      {metric.change}%
                     </span>
                     <span className="text-slate-500 ml-1">vs last month</span>
                   </div>
@@ -243,11 +118,17 @@
         <Card className="border-slate-200 bg-white shadow-sm">
           <CardContent className="p-4">
             <div className="flex items-center justify-between mb-2">
-              <p className="text-xs font-medium text-slate-600">Pending Orders</p>
+              <p className="text-xs font-medium text-slate-600">
+                Pending Orders
+              </p>
               <Clock className="h-3 w-3 text-slate-400" />
             </div>
             <p className="text-lg font-semibold text-slate-900">
-              {operationsAnalytics.totalJobOrders - Math.round(operationsAnalytics.totalJobOrders * (operationsAnalytics.fillRate / 100))}
+              {operationsAnalytics.totalJobOrders -
+                Math.round(
+                  operationsAnalytics.totalJobOrders *
+                    (operationsAnalytics.fillRate / 100)
+                )}
             </p>
           </CardContent>
         </Card>
@@ -255,17 +136,18 @@
         <Card className="border-slate-200 bg-white shadow-sm">
           <CardContent className="p-4">
             <div className="flex items-center justify-between mb-2">
-              <p className="text-xs font-medium text-slate-600">Avg Fill Time</p>
+              <p className="text-xs font-medium text-slate-600">
+                Avg Fill Time
+              </p>
               <BarChart3 className="h-3 w-3 text-slate-400" />
             </div>
             <p className="text-lg font-semibold text-slate-900">
               {operationsAnalytics.daysToFill} days
             </p>
->>>>>>> 14a0dcaa
           </CardContent>
         </Card>
       </div>
-      
+
       {/* Performance Chart */}
       <Card className="mt-2">
         <CardHeader>
@@ -277,16 +159,45 @@
         <CardContent>
           <div className="h-[200px]">
             <ResponsiveContainer width="100%" height="100%">
-              <ComposedChart data={chartData} margin={{ top: 10, right: 10, left: 0, bottom: 0 }}>
+              <ComposedChart
+                data={chartData}
+                margin={{ top: 10, right: 10, left: 0, bottom: 0 }}
+              >
                 <CartesianGrid strokeDasharray="3 3" vertical={false} />
                 <XAxis dataKey="name" />
                 <YAxis yAxisId="left" orientation="left" />
                 <YAxis yAxisId="right" orientation="right" />
                 <Tooltip />
-                <Bar yAxisId="left" dataKey="orders" fill="#3b82f6" radius={[4, 4, 0, 0]} />
-                <Line yAxisId="right" type="monotone" dataKey="fillRate" stroke="#10b981" strokeWidth={2} dot={{ r: 4 }} />
-                <Line yAxisId="right" type="monotone" dataKey="daysToFill" stroke="#f59e0b" strokeWidth={2} dot={{ r: 4 }} />
-                <Line yAxisId="right" type="monotone" dataKey="placementRate" stroke="#8b5cf6" strokeWidth={2} dot={{ r: 4 }} />
+                <Bar
+                  yAxisId="left"
+                  dataKey="orders"
+                  fill="#3b82f6"
+                  radius={[4, 4, 0, 0]}
+                />
+                <Line
+                  yAxisId="right"
+                  type="monotone"
+                  dataKey="fillRate"
+                  stroke="#10b981"
+                  strokeWidth={2}
+                  dot={{ r: 4 }}
+                />
+                <Line
+                  yAxisId="right"
+                  type="monotone"
+                  dataKey="daysToFill"
+                  stroke="#f59e0b"
+                  strokeWidth={2}
+                  dot={{ r: 4 }}
+                />
+                <Line
+                  yAxisId="right"
+                  type="monotone"
+                  dataKey="placementRate"
+                  stroke="#8b5cf6"
+                  strokeWidth={2}
+                  dot={{ r: 4 }}
+                />
               </ComposedChart>
             </ResponsiveContainer>
           </div>
