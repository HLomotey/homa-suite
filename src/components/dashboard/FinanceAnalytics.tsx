--- conflicted
+++ resolved
@@ -21,7 +21,7 @@
   const [selectedYear, setSelectedYear] = useState<number>(new Date().getFullYear());
   const [selectedMonth, setSelectedMonth] = useState<number>(new Date().getMonth() + 1);
 
-<<<<<<< HEAD
+  // --- keep code from kwame ---
   const {
     data: financeData,
     isLoading,
@@ -51,105 +51,10 @@
       : 0;
 
   const handleRefresh = () => {
-    // Refresh both queries (no local loading state needed)
     void refetch();
     void refetchRevenue();
   };
-=======
-  const { data: financeData, isLoading, error, isError } = useFinanceAnalytics(selectedYear, selectedMonth);
-  
-  useEffect(() => {
-    // Always set insights with mock data to prevent null reference errors
-    const initializeInsights = () => {
-      // Calculate comprehensive financial insights
-      const totalRevenue = 4190000; // $4.19M
-      const collectedRevenue = 3530000; // $3.53M
-      const outstandingRevenue = 654700; // $654.7K
-      const averagePaymentDelay = 29; // days
-      
-      // Revenue by Status
-      const paidAmount = 2280000;
-      const overdueAmount = 285000;
-      const sentAmount = 285000;
-      const paidPercentage = 80.0;
-      const overduePercentage = 10.0;
-      const sentPercentage = 10.0;
-      
-      // Top Clients (based on your data)
-      const topClients = [
-        { client: "TechCorp Solutions", revenue: 485000, percentage: 17.0 },
-        { client: "Global Industries", revenue: 342000, percentage: 12.0 },
-        { client: "Innovation Labs", revenue: 285000, percentage: 10.0 },
-        { client: "Digital Dynamics", revenue: 228000, percentage: 8.0 },
-        { client: "Future Systems", revenue: 171000, percentage: 6.0 }
-      ];
-      
-      const clientConcentrationRisk = topClients.slice(0, 2).reduce((sum, client) => sum + client.percentage, 0);
-      
-      // Monthly Trends 2025
-      const monthlyTrends = [
-        { month: "Jan", revenue: 450000, growth: 0 },
-        { month: "Feb", revenue: 520000, growth: 15.6 },
-        { month: "Mar", revenue: 485000, growth: -6.7 },
-        { month: "Apr", revenue: 620000, growth: 27.8 },
-        { month: "May", revenue: 775000, growth: 25.0 }
-      ];
-      
-      // Collections Health
-      const outstandingInvoices = 95;
-      const averageCollectionDays = 22;
-      const collectionEfficiency = 80.0;
-      
-      // Aging Buckets
-      const agingBuckets = [
-        { range: "0-30 days", amount: 285000 },
-        { range: "30-59 days", amount: 171000 },
-        { range: "60-89 days", amount: 85500 },
-        { range: "90+ days", amount: 28500 }
-      ];
-      
-      // Payment Methods
-      const onTimePaymentRate = 78.5;
-      const earlyPaymentDiscount = 12500;
-      const latePaymentFees = 8750;
-      const paymentMethods = [
-        { method: "Bank Transfer", count: 342, percentage: 68.4 },
-        { method: "Credit Card", count: 95, percentage: 19.0 },
-        { method: "Check", count: 48, percentage: 9.6 },
-        { method: "Other", count: 15, percentage: 3.0 }
-      ];
-      
-      setInsights({
-        totalRevenue,
-        collectedRevenue,
-        outstandingRevenue,
-        averagePaymentDelay,
-        paidAmount,
-        overdueAmount,
-        sentAmount,
-        paidPercentage,
-        overduePercentage,
-        sentPercentage,
-        topClients,
-        clientConcentrationRisk,
-        monthlyTrends,
-        outstandingInvoices,
-        averageCollectionDays,
-        collectionEfficiency,
-        agingBuckets,
-        onTimePaymentRate,
-        earlyPaymentDiscount,
-        latePaymentFees,
-        paymentMethods
-      });
-      
-      setLoading(false);
-    };
-
-    // Initialize insights immediately to prevent null reference errors
-    initializeInsights();
-  }, [financeData, isLoading]);
->>>>>>> 03e7d0e7
+  // --- end keep ---
 
   // Currency formatter
   const formatCurrency = (value: number | undefined) => {
@@ -285,7 +190,7 @@
           </Card>
         ))}
 
-        {/* Extras tied to existing data, still from main-only fields */}
+        {/* Extras */}
         <Card className="border-slate-200 bg-white shadow-sm hover:shadow-md transition-shadow">
           <CardContent className="p-4">
             <div className="flex items-center justify-between mb-2">
