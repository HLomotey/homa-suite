--- conflicted
+++ resolved
@@ -1,72 +1,56 @@
-<<<<<<< HEAD
-import { Card, CardContent, CardHeader, CardTitle } from "@/components/ui/card";
-import { Badge } from "@/components/ui/badge";
-import { Button } from "@/components/ui/button";
-import { DollarSign, FileText, CheckCircle, Clock, AlertCircle, RefreshCw, TrendingUp, TrendingDown } from "lucide-react";
-import { useState } from "react";
-import { FinanceDrillDownModal } from "./drill-down/FinanceDrillDownModal";
-
-// Mock data for stable functionality
-const mockFinanceData = {
-  totalRevenue: 2847500,
-  totalRevenueChange: 12.3,
-  totalInvoices: 156,
-  totalInvoicesChange: 8.2,
-  paidInvoices: 142,
-  paidInvoicesChange: 5.1,
-  outstanding: 285000,
-  outstandingChange: -15.2,
-  overdue: 8,
-  overdueChange: -25.0,
-  pending: 6,
-  pendingChange: 33.3,
-  collectionRate: 91.0,
-  collectionRateChange: 2.1,
-  averageInvoiceValue: 18254
-};
-
-const mockInvoices = [
-  { id: "INV-001", client_name: "Acme Corp", invoice_number: "INV-2024-001", amount: 25000, status: "paid", date_issued: "2024-01-15", date_paid: "2024-01-28" },
-  { id: "INV-002", client_name: "Tech Solutions", invoice_number: "INV-2024-002", amount: 18500, status: "pending", date_issued: "2024-01-20", date_paid: null },
-  { id: "INV-003", client_name: "Global Industries", invoice_number: "INV-2024-003", amount: 32000, status: "overdue", date_issued: "2024-01-10", date_paid: null }
-];
-
-export function FinanceAnalytics() {
-  const [drillDownView, setDrillDownView] = useState<string | null>(null);
-  const [loading, setLoading] = useState(false);
-=======
-import { useFinanceAnalytics, useRevenueMetrics } from "@/hooks/finance/useFinanceAnalytics";
+import {
+  useFinanceAnalytics,
+  useRevenueMetrics,
+} from "@/hooks/finance/useFinanceAnalytics";
 import { Card, CardContent } from "@/components/ui/card";
 import { Badge } from "@/components/ui/badge";
-import { 
-  DollarSign, 
-  Receipt, 
-  CheckCircle, 
-  AlertCircle, 
-  RefreshCw, 
-  TrendingUp, 
+import {
+  DollarSign,
+  Receipt,
+  CheckCircle,
+  AlertCircle,
+  RefreshCw,
+  TrendingUp,
   TrendingDown,
   Clock,
-  Target
+  Target,
 } from "lucide-react";
 import { useState } from "react";
 
 export function FinanceAnalytics() {
-  const [selectedYear, setSelectedYear] = useState<number>(new Date().getFullYear());
-  const [selectedMonth, setSelectedMonth] = useState<number>(new Date().getMonth() + 1);
-
-  const { data: financeData, isLoading, error, isError, refetch } = useFinanceAnalytics(selectedYear, selectedMonth);
-  const { data: revenueData, isLoading: isRevenueLoading, refetch: refetchRevenue } = useRevenueMetrics(selectedYear, selectedMonth);
-  
+  const [selectedYear, setSelectedYear] = useState<number>(
+    new Date().getFullYear()
+  );
+  const [selectedMonth, setSelectedMonth] = useState<number>(
+    new Date().getMonth() + 1
+  );
+
+  const {
+    data: financeData,
+    isLoading,
+    error,
+    isError,
+    refetch,
+  } = useFinanceAnalytics(selectedYear, selectedMonth);
+  const {
+    data: revenueData,
+    isLoading: isRevenueLoading,
+    refetch: refetchRevenue,
+  } = useRevenueMetrics(selectedYear, selectedMonth);
+
   // Calculate derived metrics
   const revenueGrowth = revenueData?.growthRate || 0;
-  const paidPercentage = financeData?.totalInvoices > 0 ? (financeData.paidInvoices / financeData.totalInvoices) * 100 : 0;
+  const paidPercentage =
+    financeData?.totalInvoices > 0
+      ? (financeData.paidInvoices / financeData.totalInvoices) * 100
+      : 0;
   const loading = isLoading || isRevenueLoading;
-  const outstandingAmount = financeData?.averageInvoiceValue 
-    ? financeData.averageInvoiceValue * ((financeData?.pendingInvoices || 0) + (financeData?.overdueInvoices || 0))
+  const outstandingAmount = financeData?.averageInvoiceValue
+    ? financeData.averageInvoiceValue *
+      ((financeData?.pendingInvoices || 0) +
+        (financeData?.overdueInvoices || 0))
     : 0;
->>>>>>> 14a0dcaa
-  
+
   const handleRefresh = () => {
     setLoading(true);
     setTimeout(() => setLoading(false), 500);
@@ -74,228 +58,15 @@
 
   // Format currency values
   const formatCurrency = (value: number | undefined) => {
-    if (value === undefined || isNaN(value)) return '$0';
-    return new Intl.NumberFormat('en-US', {
-      style: 'currency',
-      currency: 'USD',
+    if (value === undefined || isNaN(value)) return "$0";
+    return new Intl.NumberFormat("en-US", {
+      style: "currency",
+      currency: "USD",
       minimumFractionDigits: 0,
       maximumFractionDigits: 0,
     }).format(value);
   };
 
-<<<<<<< HEAD
-  // Loading state
-  if (loading) {
-    return (
-      <div className="grid gap-4 grid-cols-1 h-full">
-        <div className="flex items-center gap-2 mb-2">
-          <DollarSign className="h-5 w-5 text-slate-500" />
-          <h3 className="text-lg font-semibold">Finance</h3>
-          <Badge variant="outline" className="ml-2">FIN</Badge>
-          <p className="text-sm text-muted-foreground ml-auto">Revenue and invoice performance metrics</p>
-        </div>
-        
-        <div className="grid grid-cols-2 gap-4">
-          {[1, 2, 3, 4].map((i) => (
-            <Card key={i} className="animate-pulse">
-              <CardHeader className="pb-2">
-                <div className="h-4 bg-muted rounded w-3/4"></div>
-              </CardHeader>
-              <CardContent>
-                <div className="h-8 bg-muted rounded w-1/2 mb-2"></div>
-                <div className="h-3 bg-muted rounded w-1/2"></div>
-              </CardContent>
-            </Card>
-          ))}
-        </div>
-      </div>
-    );
-  }
-
-  return (
-    <div className="grid gap-4 grid-cols-1 h-full">
-      {/* Header */}
-      <div className="flex items-center gap-2 mb-2">
-        <DollarSign className="h-5 w-5 text-slate-500" />
-        <h3 className="text-lg font-semibold">Finance</h3>
-        <Badge variant="outline" className="ml-2">FIN</Badge>
-        <p className="text-sm text-muted-foreground ml-auto">Revenue and invoice performance metrics</p>
-        <Button variant="ghost" size="sm" onClick={handleRefresh}>
-          <RefreshCw className="h-4 w-4" />
-        </Button>
-      </div>
-
-      {/* Main Metrics Cards */}
-      <div className="grid grid-cols-2 gap-4">
-        {/* Total Revenue Card */}
-        <Card 
-          className="bg-gradient-to-br from-slate-900/40 to-slate-800/20 border-slate-800/30 cursor-pointer hover:bg-slate-800/30 transition-colors"
-          onClick={() => setDrillDownView('revenue-breakdown')}
-        >
-          <CardHeader className="pb-2">
-            <CardTitle className="text-sm font-medium text-slate-100 flex items-center gap-2">
-              <DollarSign className="h-4 w-4" />
-              Total Revenue
-            </CardTitle>
-          </CardHeader>
-          <CardContent>
-            <p className="text-2xl font-bold">{formatCurrency(mockFinanceData.totalRevenue)}</p>
-            <div className="flex items-center mt-1">
-              {mockFinanceData.totalRevenueChange > 0 ? (
-                <TrendingUp className="h-3 w-3 text-green-500 mr-1" />
-              ) : (
-                <TrendingDown className="h-3 w-3 text-red-500 mr-1" />
-              )}
-              <p className={`text-xs ${
-                mockFinanceData.totalRevenueChange > 0 ? 'text-green-500' : 'text-red-500'
-              }`}>
-                {mockFinanceData.totalRevenueChange > 0 ? '+' : ''}{mockFinanceData.totalRevenueChange.toFixed(1)}% from last period
-              </p>
-            </div>
-            <p className="text-xs text-slate-400 mt-1">Click for breakdown</p>
-          </CardContent>
-        </Card>
-
-        {/* Total Invoices Card */}
-        <Card 
-          className="bg-gradient-to-br from-blue-900/40 to-blue-800/20 border-blue-800/30 cursor-pointer hover:bg-blue-800/30 transition-colors"
-          onClick={() => setDrillDownView('invoice-list')}
-        >
-          <CardHeader className="pb-2">
-            <CardTitle className="text-sm font-medium text-blue-100 flex items-center gap-2">
-              <FileText className="h-4 w-4" />
-              Total Invoices
-            </CardTitle>
-          </CardHeader>
-          <CardContent>
-            <p className="text-2xl font-bold">{mockFinanceData.totalInvoices}</p>
-            <p className="text-xs text-muted-foreground mt-1">
-              Avg: {formatCurrency(mockFinanceData.averageInvoiceValue)}
-            </p>
-            <p className="text-xs text-blue-300 mt-1">Click for invoice list</p>
-          </CardContent>
-        </Card>
-
-        {/* Paid Invoices Card */}
-        <Card 
-          className="bg-gradient-to-br from-green-900/40 to-green-800/20 border-green-800/30 cursor-pointer hover:bg-green-800/30 transition-colors"
-          onClick={() => setDrillDownView('paid-invoices')}
-        >
-          <CardHeader className="pb-2">
-            <CardTitle className="text-sm font-medium text-green-100 flex items-center gap-2">
-              <CheckCircle className="h-4 w-4" />
-              Paid Invoices
-            </CardTitle>
-          </CardHeader>
-          <CardContent>
-            <p className="text-2xl font-bold">{mockFinanceData.paidInvoices}</p>
-            <p className="text-xs text-green-300 mt-1">Click for details</p>
-          </CardContent>
-        </Card>
-
-        {/* Outstanding Card */}
-        <Card 
-          className="bg-gradient-to-br from-amber-900/40 to-amber-800/20 border-amber-800/30 cursor-pointer hover:bg-amber-800/30 transition-colors"
-          onClick={() => setDrillDownView('outstanding-invoices')}
-        >
-          <CardHeader className="pb-2">
-            <CardTitle className="text-sm font-medium text-amber-100 flex items-center gap-2">
-              <Clock className="h-4 w-4" />
-              Outstanding
-            </CardTitle>
-          </CardHeader>
-          <CardContent>
-            <p className="text-2xl font-bold">{formatCurrency(mockFinanceData.outstanding)}</p>
-            <p className="text-xs text-amber-300 mt-1">Click for follow-up</p>
-          </CardContent>
-        </Card>
-      </div>
-
-      {/* Additional Metrics Row */}
-      <div className="grid grid-cols-3 gap-3 mt-2">
-        {/* Overdue Invoices */}
-        <Card 
-          className="bg-gradient-to-br from-red-900/40 to-red-800/20 border-red-800/30 cursor-pointer hover:bg-red-800/30 transition-colors"
-          onClick={() => setDrillDownView('overdue-invoices')}
-        >
-          <CardHeader className="pb-2">
-            <CardTitle className="text-sm font-medium text-red-100 flex items-center gap-2">
-              <AlertCircle className="h-4 w-4" />
-              Overdue
-            </CardTitle>
-          </CardHeader>
-          <CardContent className="py-1">
-            <div className="text-xl font-bold text-white">
-              {mockFinanceData.overdue}
-            </div>
-            <p className="text-xs text-red-200">Click for action items</p>
-          </CardContent>
-        </Card>
-
-        {/* Pending Invoices */}
-        <Card 
-          className="bg-gradient-to-br from-yellow-900/40 to-yellow-800/20 border-yellow-800/30 cursor-pointer hover:bg-yellow-800/30 transition-colors"
-          onClick={() => setDrillDownView('pending-invoices')}
-        >
-          <CardHeader className="pb-2">
-            <CardTitle className="text-sm font-medium text-yellow-100 flex items-center gap-2">
-              <Clock className="h-4 w-4" />
-              Pending
-            </CardTitle>
-          </CardHeader>
-          <CardContent className="py-1">
-            <div className="text-xl font-bold text-white">
-              {mockFinanceData.pending}
-            </div>
-            <p className="text-xs text-yellow-200">Click for review</p>
-          </CardContent>
-        </Card>
-
-        {/* Collection Rate */}
-        <Card 
-          className="bg-gradient-to-br from-purple-900/40 to-purple-800/20 border-purple-800/30 cursor-pointer hover:bg-purple-800/30 transition-colors"
-          onClick={() => setDrillDownView('collection-trends')}
-        >
-          <CardHeader className="pb-2">
-            <CardTitle className="text-sm font-medium text-purple-100 flex items-center gap-2">
-              <TrendingUp className="h-4 w-4" />
-              Collection Rate
-            </CardTitle>
-          </CardHeader>
-          <CardContent className="py-1">
-            <div className="text-xl font-bold text-white">
-              {mockFinanceData.collectionRate.toFixed(1)}%
-            </div>
-            <p className="text-xs text-purple-200">Click for trends</p>
-          </CardContent>
-        </Card>
-      </div>
-
-      {/* Invoice Status Summary */}
-      <div className="bg-[#0a101f] border border-blue-900/30 rounded-lg shadow-md overflow-hidden">
-        <div className="p-4 border-b border-blue-900/30">
-          <div className="flex items-center">
-            <TrendingUp className="h-5 w-5 mr-2 text-blue-400" />
-            <h3 className="text-lg font-semibold text-white">Invoice Status Overview</h3>
-          </div>
-        </div>
-        <div className="p-4">
-          <div className="grid grid-cols-3 gap-4">
-            <div className="text-center">
-              <p className="text-2xl font-bold text-green-400">{mockFinanceData.paidInvoices}</p>
-              <p className="text-sm text-green-300">Paid</p>
-            </div>
-            <div className="text-center">
-              <p className="text-2xl font-bold text-yellow-400">{mockFinanceData.pending}</p>
-              <p className="text-sm text-yellow-300">Pending</p>
-            </div>
-            <div className="text-center">
-              <p className="text-2xl font-bold text-red-400">{mockFinanceData.overdue}</p>
-              <p className="text-sm text-red-300">Overdue</p>
-            </div>
-          </div>
-        </div>
-=======
   if (isError) {
     return (
       <div className="space-y-4">
@@ -303,7 +74,9 @@
           <div className="flex items-center gap-2">
             <DollarSign className="h-4 w-4 text-slate-600" />
             <h3 className="text-sm font-medium text-slate-900">Finance</h3>
-            <Badge variant="secondary" className="text-xs">Finance</Badge>
+            <Badge variant="secondary" className="text-xs">
+              Finance
+            </Badge>
           </div>
           <button
             onClick={handleRefresh}
@@ -313,14 +86,20 @@
             Retry
           </button>
         </div>
-        
+
         <Card className="border-red-200 bg-red-50">
           <CardContent className="p-4">
             <div className="flex items-center gap-2">
               <AlertCircle className="h-4 w-4 text-red-600" />
               <div>
-                <h4 className="text-sm font-medium text-red-900">Failed to load finance data</h4>
-                <p className="text-xs text-red-700 mt-1">{error instanceof Error ? error.message : 'An unknown error occurred'}</p>
+                <h4 className="text-sm font-medium text-red-900">
+                  Failed to load finance data
+                </h4>
+                <p className="text-xs text-red-700 mt-1">
+                  {error instanceof Error
+                    ? error.message
+                    : "An unknown error occurred"}
+                </p>
               </div>
             </div>
           </CardContent>
@@ -335,35 +114,41 @@
       value: loading ? "..." : formatCurrency(financeData?.totalRevenue || 0),
       change: revenueGrowth,
       icon: DollarSign,
-      loading
+      loading,
     },
     {
       title: "Total Invoices",
-      value: loading ? "..." : financeData?.totalInvoices?.toLocaleString() || '0',
-      loading
+      value: loading
+        ? "..."
+        : financeData?.totalInvoices?.toLocaleString() || "0",
+      loading,
     },
     {
       title: "Paid Invoices",
-      value: loading ? "..." : financeData?.paidInvoices?.toLocaleString() || '0',
-      loading
+      value: loading
+        ? "..."
+        : financeData?.paidInvoices?.toLocaleString() || "0",
+      loading,
     },
     {
       title: "Outstanding Amount",
       value: loading ? "..." : formatCurrency(outstandingAmount),
       icon: AlertCircle,
-      loading
+      loading,
     },
     {
       title: "Avg Invoice Value",
-      value: loading ? "..." : formatCurrency(financeData?.averageInvoiceValue || 0),
-      loading
+      value: loading
+        ? "..."
+        : formatCurrency(financeData?.averageInvoiceValue || 0),
+      loading,
     },
     {
       title: "Payment Rate",
       value: loading ? "..." : `${paidPercentage.toFixed(0)}%`,
       icon: Target,
-      loading
-    }
+      loading,
+    },
   ];
 
   return (
@@ -372,7 +157,9 @@
         <div className="flex items-center gap-2">
           <DollarSign className="h-4 w-4 text-slate-600" />
           <h3 className="text-sm font-medium text-slate-900">Finance</h3>
-          <Badge variant="secondary" className="text-xs">Finance</Badge>
+          <Badge variant="secondary" className="text-xs">
+            Finance
+          </Badge>
         </div>
         <button
           onClick={handleRefresh}
@@ -385,14 +172,23 @@
 
       <div className="grid grid-cols-3 gap-3">
         {metrics.map((metric, index) => (
-          <Card key={index} className="border-slate-200 bg-white shadow-sm hover:shadow-md transition-shadow">
+          <Card
+            key={index}
+            className="border-slate-200 bg-white shadow-sm hover:shadow-md transition-shadow"
+          >
             <CardContent className="p-4">
               <div className="flex items-center justify-between mb-2">
-                <p className="text-xs font-medium text-slate-600">{metric.title}</p>
-                {metric.icon && <metric.icon className="h-3 w-3 text-slate-400" />}
+                <p className="text-xs font-medium text-slate-600">
+                  {metric.title}
+                </p>
+                {metric.icon && (
+                  <metric.icon className="h-3 w-3 text-slate-400" />
+                )}
               </div>
               <div className="space-y-1">
-                <p className="text-lg font-semibold text-slate-900">{metric.value}</p>
+                <p className="text-lg font-semibold text-slate-900">
+                  {metric.value}
+                </p>
                 {metric.change !== undefined && !metric.loading && (
                   <div className="flex items-center text-xs">
                     {metric.change > 0 ? (
@@ -400,8 +196,13 @@
                     ) : (
                       <TrendingDown className="h-3 w-3 text-red-600 mr-1" />
                     )}
-                    <span className={`${metric.change > 0 ? "text-emerald-600" : "text-red-600"}`}>
-                      {metric.change > 0 ? "+" : ""}{metric.change.toFixed(1)}%
+                    <span
+                      className={`${
+                        metric.change > 0 ? "text-emerald-600" : "text-red-600"
+                      }`}
+                    >
+                      {metric.change > 0 ? "+" : ""}
+                      {metric.change.toFixed(1)}%
                     </span>
                     <span className="text-slate-500 ml-1">vs last month</span>
                   </div>
@@ -417,11 +218,18 @@
         <Card className="border-slate-200 bg-white shadow-sm">
           <CardContent className="p-4">
             <div className="flex items-center justify-between mb-2">
-              <p className="text-xs font-medium text-slate-600">Outstanding Invoices</p>
+              <p className="text-xs font-medium text-slate-600">
+                Outstanding Invoices
+              </p>
               <Clock className="h-3 w-3 text-slate-400" />
             </div>
             <p className="text-lg font-semibold text-slate-900">
-              {loading ? "..." : ((financeData?.pendingInvoices || 0) + (financeData?.overdueInvoices || 0)).toLocaleString()}
+              {loading
+                ? "..."
+                : (
+                    (financeData?.pendingInvoices || 0) +
+                    (financeData?.overdueInvoices || 0)
+                  ).toLocaleString()}
             </p>
           </CardContent>
         </Card>
@@ -429,7 +237,9 @@
         <Card className="border-slate-200 bg-white shadow-sm">
           <CardContent className="p-4">
             <div className="flex items-center justify-between mb-2">
-              <p className="text-xs font-medium text-slate-600">Collection Rate</p>
+              <p className="text-xs font-medium text-slate-600">
+                Collection Rate
+              </p>
               <CheckCircle className="h-3 w-3 text-slate-400" />
             </div>
             <p className="text-lg font-semibold text-slate-900">
@@ -437,21 +247,7 @@
             </p>
           </CardContent>
         </Card>
->>>>>>> 14a0dcaa
-      </div>
-
-      {/* Drill-down Modal */}
-      {drillDownView && (
-        <FinanceDrillDownModal
-          isOpen={!!drillDownView}
-          onClose={() => setDrillDownView(null)}
-          view={drillDownView}
-          financeData={{
-            metrics: mockFinanceData,
-            invoices: mockInvoices
-          }}
-        />
-      )}
+      </div>
     </div>
   );
 }