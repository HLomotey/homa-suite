/**
 * Batch processing utilities for large Excel uploads
 */

import { supabase } from '@/integration/supabase/client';
import { FinanceInvoiceData, mapToFinanceInvoice, FinanceExpenseData, mapToFinanceExpense } from './DataMapper';

export interface BatchProcessorOptions {
  batchSize?: number;
  onProgress?: (processed: number, total: number) => void;
  onBatchComplete?: (batchIndex: number, batchSize: number) => void;
}

export class BatchProcessor {
  private batchSize: number;
  private onProgress?: (processed: number, total: number) => void;
  private onBatchComplete?: (batchIndex: number, batchSize: number) => void;

  constructor(options: BatchProcessorOptions = {}) {
    this.batchSize = options.batchSize || 100;
    this.onProgress = options.onProgress;
    this.onBatchComplete = options.onBatchComplete;
  }

  async processFinanceExpenseData(jsonData: any[]): Promise<number> {
    let processed = 0;
    const totalRecords = jsonData.length;

    for (let i = 0; i < jsonData.length; i += this.batchSize) {
      const batch = jsonData.slice(i, i + this.batchSize);
      
      // Convert batch data to match finance_expenses table schema
      const expenseBatch: FinanceExpenseData[] = batch.map(mapToFinanceExpense);
      
      // Insert expense data into finance_expenses table using regular client
      const { data, error: insertError } = await supabase
        .from('finance_expenses' as any)
        .insert(expenseBatch as any)
        .select('id');

      if (insertError) {
        console.error(`Error inserting expense batch ${Math.floor(i/this.batchSize) + 1}:`, insertError);
        throw new Error(`Database error in expense batch ${Math.floor(i/this.batchSize) + 1}: ${insertError.message}`);
      }
      
      processed += batch.length;
      
      // Call progress callback
      if (this.onProgress) {
        this.onProgress(processed, totalRecords);
      }
      
      // Call batch complete callback
      if (this.onBatchComplete) {
        this.onBatchComplete(Math.floor(i/this.batchSize) + 1, batch.length);
      }
      
      console.log(`Processed expense batch ${Math.floor(i/this.batchSize) + 1}: ${batch.length} rows (${processed}/${totalRecords} total)`);
      
      // Small delay to prevent overwhelming the database
      await new Promise(resolve => setTimeout(resolve, 100));
    }

    console.log(`Expense batch processing complete: ${processed} records processed`);
    
    return processed;
  }

  async processFinanceData(jsonData: any[]): Promise<number> {
    let processed = 0;
    let updated = 0;
    let inserted = 0;
    const totalRecords = jsonData.length;

    for (let i = 0; i < jsonData.length; i += this.batchSize) {
      const batch = jsonData.slice(i, i + this.batchSize);
      
      // Convert batch data to match finance_invoices table schema
      const invoiceBatch: FinanceInvoiceData[] = batch.map(mapToFinanceInvoice);
      
<<<<<<< HEAD
      // Use INSERT instead of UPSERT to allow multiple rows with the same invoice number
      const { data, error: insertError } = await supabase
        .from('finance_invoices' as any)
        .insert(invoiceBatch as any)
        .select('id');
=======
      // Process each invoice individually to handle upserts
      for (const invoiceData of invoiceBatch) {
        try {
          // Check if invoice already exists based on invoice_number, client_name, and company_account_id
          const { data: existingInvoice, error: selectError } = await supabaseAdmin
            .from('finance_invoices' as any)
            .select('id, invoice_status, date_paid')
            .eq('invoice_number', invoiceData.invoice_number)
            .eq('client_name', invoiceData.client_name)
            .eq('company_account_id', invoiceData.company_account_id)
            .single() as { data: any, error: any };
>>>>>>> f76e7daf

          if (selectError && selectError.code !== 'PGRST116') {
            // PGRST116 means no rows found, which is expected for new invoices
            throw selectError;
          }

          if (existingInvoice) {
            // Invoice exists - update it, especially if status changed from unpaid to paid
            const shouldUpdate = 
              existingInvoice.invoice_status !== invoiceData.invoice_status ||
              existingInvoice.date_paid !== invoiceData.date_paid ||
              (invoiceData.invoice_status === 'paid' && existingInvoice.invoice_status !== 'paid');

            if (shouldUpdate) {
              const updateData = {
                ...invoiceData,
                updated_at: new Date().toISOString()
              };
              
              const { error: updateError } = await (supabaseAdmin as any)
                .from('finance_invoices')
                .update(updateData)
                .eq('id', existingInvoice.id);

              if (updateError) {
                console.error(`Error updating invoice ${invoiceData.invoice_number}:`, updateError);
                throw updateError;
              }
              
              updated++;
              console.log(`Updated invoice ${invoiceData.invoice_number} for ${invoiceData.client_name} - Status: ${invoiceData.invoice_status}`);
            } else {
              console.log(`Skipped invoice ${invoiceData.invoice_number} for ${invoiceData.client_name} - No changes needed`);
            }
          } else {
            // Invoice doesn't exist - insert new record
            const { error: insertError } = await supabaseAdmin
              .from('finance_invoices' as any)
              .insert(invoiceData as any);

            if (insertError) {
              console.error(`Error inserting invoice ${invoiceData.invoice_number}:`, insertError);
              throw insertError;
            }
            
            inserted++;
            console.log(`Inserted new invoice ${invoiceData.invoice_number} for ${invoiceData.client_name} - Status: ${invoiceData.invoice_status}`);
          }
          
          processed++;
          
        } catch (error) {
          console.error(`Error processing invoice ${invoiceData.invoice_number}:`, error);
          throw new Error(`Failed to process invoice ${invoiceData.invoice_number}: ${error}`);
        }
      }
      
      // Call progress callback
      if (this.onProgress) {
        this.onProgress(processed, totalRecords);
      }
      
      // Call batch complete callback
      if (this.onBatchComplete) {
        this.onBatchComplete(Math.floor(i/this.batchSize) + 1, batch.length);
      }
      
      console.log(`Processed invoice batch ${Math.floor(i/this.batchSize) + 1}: ${batch.length} rows (${processed}/${totalRecords} total)`);
      
      // Small delay to prevent overwhelming the database
      await new Promise(resolve => setTimeout(resolve, 50));
    }

    console.log(`Invoice batch processing complete: ${processed} records processed (${inserted} inserted, ${updated} updated)`);
    
    return processed;
  }
}<|MERGE_RESOLUTION|>--- conflicted
+++ resolved
@@ -3,23 +3,27 @@
  */
 
 import { supabase } from '@/integration/supabase/client';
+import { supabaseAdmin } from '@/integration/supabase/adminClient'; // add admin client if needed
 import { FinanceInvoiceData, mapToFinanceInvoice, FinanceExpenseData, mapToFinanceExpense } from './DataMapper';
 
 export interface BatchProcessorOptions {
   batchSize?: number;
   onProgress?: (processed: number, total: number) => void;
   onBatchComplete?: (batchIndex: number, batchSize: number) => void;
+  mode?: 'insert' | 'upsert'; // new flag to resolve strategy
 }
 
 export class BatchProcessor {
   private batchSize: number;
   private onProgress?: (processed: number, total: number) => void;
   private onBatchComplete?: (batchIndex: number, batchSize: number) => void;
+  private mode: 'insert' | 'upsert';
 
   constructor(options: BatchProcessorOptions = {}) {
     this.batchSize = options.batchSize || 100;
     this.onProgress = options.onProgress;
     this.onBatchComplete = options.onBatchComplete;
+    this.mode = options.mode || 'upsert';
   }
 
   async processFinanceExpenseData(jsonData: any[]): Promise<number> {
@@ -28,41 +32,27 @@
 
     for (let i = 0; i < jsonData.length; i += this.batchSize) {
       const batch = jsonData.slice(i, i + this.batchSize);
-      
-      // Convert batch data to match finance_expenses table schema
       const expenseBatch: FinanceExpenseData[] = batch.map(mapToFinanceExpense);
-      
-      // Insert expense data into finance_expenses table using regular client
-      const { data, error: insertError } = await supabase
-        .from('finance_expenses' as any)
+
+      const { error: insertError } = await supabase
+        .from('finance_expenses')
         .insert(expenseBatch as any)
         .select('id');
 
       if (insertError) {
-        console.error(`Error inserting expense batch ${Math.floor(i/this.batchSize) + 1}:`, insertError);
-        throw new Error(`Database error in expense batch ${Math.floor(i/this.batchSize) + 1}: ${insertError.message}`);
+        console.error(`Error inserting expense batch ${Math.floor(i / this.batchSize) + 1}:`, insertError);
+        throw new Error(`Database error in expense batch ${Math.floor(i / this.batchSize) + 1}: ${insertError.message}`);
       }
-      
+
       processed += batch.length;
-      
-      // Call progress callback
-      if (this.onProgress) {
-        this.onProgress(processed, totalRecords);
-      }
-      
-      // Call batch complete callback
-      if (this.onBatchComplete) {
-        this.onBatchComplete(Math.floor(i/this.batchSize) + 1, batch.length);
-      }
-      
-      console.log(`Processed expense batch ${Math.floor(i/this.batchSize) + 1}: ${batch.length} rows (${processed}/${totalRecords} total)`);
-      
-      // Small delay to prevent overwhelming the database
+      this.onProgress?.(processed, totalRecords);
+      this.onBatchComplete?.(Math.floor(i / this.batchSize) + 1, batch.length);
+      console.log(`Processed expense batch ${Math.floor(i / this.batchSize) + 1}: ${batch.length} rows (${processed}/${totalRecords})`);
+
       await new Promise(resolve => setTimeout(resolve, 100));
     }
 
     console.log(`Expense batch processing complete: ${processed} records processed`);
-    
     return processed;
   }
 
@@ -74,104 +64,86 @@
 
     for (let i = 0; i < jsonData.length; i += this.batchSize) {
       const batch = jsonData.slice(i, i + this.batchSize);
-      
-      // Convert batch data to match finance_invoices table schema
       const invoiceBatch: FinanceInvoiceData[] = batch.map(mapToFinanceInvoice);
-      
-<<<<<<< HEAD
-      // Use INSERT instead of UPSERT to allow multiple rows with the same invoice number
-      const { data, error: insertError } = await supabase
-        .from('finance_invoices' as any)
-        .insert(invoiceBatch as any)
-        .select('id');
-=======
-      // Process each invoice individually to handle upserts
-      for (const invoiceData of invoiceBatch) {
-        try {
-          // Check if invoice already exists based on invoice_number, client_name, and company_account_id
-          const { data: existingInvoice, error: selectError } = await supabaseAdmin
-            .from('finance_invoices' as any)
-            .select('id, invoice_status, date_paid')
-            .eq('invoice_number', invoiceData.invoice_number)
-            .eq('client_name', invoiceData.client_name)
-            .eq('company_account_id', invoiceData.company_account_id)
-            .single() as { data: any, error: any };
->>>>>>> f76e7daf
 
-          if (selectError && selectError.code !== 'PGRST116') {
-            // PGRST116 means no rows found, which is expected for new invoices
-            throw selectError;
+      if (this.mode === 'insert') {
+        // Pure insert mode
+        const { error: insertError } = await supabase
+          .from('finance_invoices')
+          .insert(invoiceBatch as any)
+          .select('id');
+
+        if (insertError) {
+          console.error(`Error inserting invoice batch ${Math.floor(i / this.batchSize) + 1}:`, insertError);
+          throw new Error(`Database error in invoice batch ${Math.floor(i / this.batchSize) + 1}: ${insertError.message}`);
+        }
+
+        inserted += invoiceBatch.length;
+        processed += invoiceBatch.length;
+      } else {
+        // Upsert/update mode
+        for (const invoiceData of invoiceBatch) {
+          try {
+            const { data: existingInvoice, error: selectError } = await supabaseAdmin
+              .from('finance_invoices')
+              .select('id, invoice_status, date_paid')
+              .eq('invoice_number', invoiceData.invoice_number)
+              .eq('client_name', invoiceData.client_name)
+              .eq('company_account_id', invoiceData.company_account_id)
+              .maybeSingle();
+
+            if (selectError && selectError.code !== 'PGRST116') {
+              throw selectError;
+            }
+
+            if (existingInvoice) {
+              const shouldUpdate =
+                existingInvoice.invoice_status !== invoiceData.invoice_status ||
+                existingInvoice.date_paid !== invoiceData.date_paid ||
+                (invoiceData.invoice_status === 'paid' && existingInvoice.invoice_status !== 'paid');
+
+              if (shouldUpdate) {
+                const updateData = {
+                  ...invoiceData,
+                  updated_at: new Date().toISOString(),
+                };
+                const { error: updateError } = await supabaseAdmin
+                  .from('finance_invoices')
+                  .update(updateData)
+                  .eq('id', existingInvoice.id);
+
+                if (updateError) {
+                  throw updateError;
+                }
+                updated++;
+              }
+            } else {
+              const { error: insertError } = await supabaseAdmin
+                .from('finance_invoices')
+                .insert(invoiceData as any);
+
+              if (insertError) {
+                throw insertError;
+              }
+              inserted++;
+            }
+
+            processed++;
+          } catch (error) {
+            console.error(`Error processing invoice ${invoiceData.invoice_number}:`, error);
+            throw new Error(`Failed to process invoice ${invoiceData.invoice_number}: ${error}`);
           }
-
-          if (existingInvoice) {
-            // Invoice exists - update it, especially if status changed from unpaid to paid
-            const shouldUpdate = 
-              existingInvoice.invoice_status !== invoiceData.invoice_status ||
-              existingInvoice.date_paid !== invoiceData.date_paid ||
-              (invoiceData.invoice_status === 'paid' && existingInvoice.invoice_status !== 'paid');
-
-            if (shouldUpdate) {
-              const updateData = {
-                ...invoiceData,
-                updated_at: new Date().toISOString()
-              };
-              
-              const { error: updateError } = await (supabaseAdmin as any)
-                .from('finance_invoices')
-                .update(updateData)
-                .eq('id', existingInvoice.id);
-
-              if (updateError) {
-                console.error(`Error updating invoice ${invoiceData.invoice_number}:`, updateError);
-                throw updateError;
-              }
-              
-              updated++;
-              console.log(`Updated invoice ${invoiceData.invoice_number} for ${invoiceData.client_name} - Status: ${invoiceData.invoice_status}`);
-            } else {
-              console.log(`Skipped invoice ${invoiceData.invoice_number} for ${invoiceData.client_name} - No changes needed`);
-            }
-          } else {
-            // Invoice doesn't exist - insert new record
-            const { error: insertError } = await supabaseAdmin
-              .from('finance_invoices' as any)
-              .insert(invoiceData as any);
-
-            if (insertError) {
-              console.error(`Error inserting invoice ${invoiceData.invoice_number}:`, insertError);
-              throw insertError;
-            }
-            
-            inserted++;
-            console.log(`Inserted new invoice ${invoiceData.invoice_number} for ${invoiceData.client_name} - Status: ${invoiceData.invoice_status}`);
-          }
-          
-          processed++;
-          
-        } catch (error) {
-          console.error(`Error processing invoice ${invoiceData.invoice_number}:`, error);
-          throw new Error(`Failed to process invoice ${invoiceData.invoice_number}: ${error}`);
         }
       }
-      
-      // Call progress callback
-      if (this.onProgress) {
-        this.onProgress(processed, totalRecords);
-      }
-      
-      // Call batch complete callback
-      if (this.onBatchComplete) {
-        this.onBatchComplete(Math.floor(i/this.batchSize) + 1, batch.length);
-      }
-      
-      console.log(`Processed invoice batch ${Math.floor(i/this.batchSize) + 1}: ${batch.length} rows (${processed}/${totalRecords} total)`);
-      
-      // Small delay to prevent overwhelming the database
+
+      this.onProgress?.(processed, totalRecords);
+      this.onBatchComplete?.(Math.floor(i / this.batchSize) + 1, batch.length);
+      console.log(`Processed invoice batch ${Math.floor(i / this.batchSize) + 1}: ${batch.length} rows (${processed}/${totalRecords})`);
+
       await new Promise(resolve => setTimeout(resolve, 50));
     }
 
-    console.log(`Invoice batch processing complete: ${processed} records processed (${inserted} inserted, ${updated} updated)`);
-    
+    console.log(`Invoice batch processing complete: ${processed} processed (${inserted} inserted, ${updated} updated)`);
     return processed;
   }
 }