--- conflicted
+++ resolved
@@ -33,8 +33,6 @@
 } from "@/components/ui/dropdown-menu";
 import {
   Plus,
-  Search,
-  Filter,
   MoreHorizontal,
   Edit,
   Trash2,
@@ -45,21 +43,12 @@
   Building,
   TrendingUp,
   FileText,
-<<<<<<< HEAD
-  FileSpreadsheet,
-  Grid3X3,
-  Table as TableIcon
-=======
   Hotel,
   Sparkles,
   Users,
   Target,
   Clock,
->>>>>>> 7922d070
 } from "lucide-react";
-import * as XLSX from 'xlsx';
-import { saveAs } from 'file-saver';
-import { cn } from "@/lib/utils";
 import { useMonthEndReports } from "@/hooks/month-end-reports/useMonthEndReports";
 import {
   FrontendMonthEndReport,
@@ -92,16 +81,10 @@
   const { reports, loading, stats, fetchReports } = useMonthEndReports();
   const [searchQuery, setSearchQuery] = useState("");
   const [statusFilter, setStatusFilter] = useState<ReportStatus | "all">("all");
-<<<<<<< HEAD
-  const [filteredReports, setFilteredReports] = useState<FrontendMonthEndReport[]>([]);
-  const [viewMode, setViewMode] = useState<"grid" | "table">("table");
-  const [isExporting, setIsExporting] = useState(false);
-=======
   const [filteredReports, setFilteredReports] = useState<
     FrontendMonthEndReport[]
   >([]);
   const [activeTab, setActiveTab] = useState("occupancy");
->>>>>>> 7922d070
 
   // Filter reports based on search and status
   useEffect(() => {
@@ -134,60 +117,6 @@
     fetchReports(filters);
   };
 
-<<<<<<< HEAD
-  // Function to export reports to Excel
-  const exportToExcel = () => {
-    try {
-      setIsExporting(true);
-      
-      // Prepare data for export
-      const exportData = filteredReports.map(report => ({
-        'Property': report.property_name,
-        'Period': `${formatDate(report.start_date)} - ${formatDate(report.end_date)}`,
-        'Headline': report.headline,
-        'Status': report.status,
-        'Occupancy': report.avg_occupancy_pct ? `${report.avg_occupancy_pct.toFixed(1)}%` : '-',
-        'Groups': report.groups?.length || 0,
-        'Open Actions': report.open_action_items || 0,
-        'Completed Actions': report.completed_action_items || 0,
-        'Created': formatDate(report.created_at),
-        'Updated': formatDate(report.updated_at)
-      }));
-      
-      // Create worksheet
-      const worksheet = XLSX.utils.json_to_sheet(exportData);
-      
-      // Create workbook
-      const workbook = XLSX.utils.book_new();
-      XLSX.utils.book_append_sheet(workbook, worksheet, 'Month-End Reports');
-      
-      // Generate Excel file
-      const excelBuffer = XLSX.write(workbook, { bookType: 'xlsx', type: 'array' });
-      
-      // Save file
-      const data = new Blob([excelBuffer], { type: 'application/vnd.openxmlformats-officedocument.spreadsheetml.sheet' });
-      saveAs(data, `month_end_reports_${new Date().toISOString().split('T')[0]}.xlsx`);
-      
-      setIsExporting(false);
-    } catch (error) {
-      console.error('Error exporting to Excel:', error);
-      setIsExporting(false);
-    }
-  };
-
-  const getStatusBadge = (status: ReportStatus) => {
-    const getStatusColor = (status: string) => {
-      switch (status.toLowerCase()) {
-        case "draft":
-          return "bg-gray-500/20 text-gray-400 border-gray-500/30";
-        case "submitted":
-          return "bg-blue-500/20 text-blue-500 border-blue-500/30";
-        case "approved":
-          return "bg-green-500/20 text-green-500 border-green-500/30";
-        default:
-          return "bg-gray-500/20 text-gray-400 border-gray-500/30";
-      }
-=======
   const handleSaveReport = async (data: any) => {
     // This will be handled by the parent container
     console.log("Save report:", data);
@@ -203,86 +132,17 @@
     console.log("Delete report:", data);
   };
 
-  const getStatusBadge = (status: ReportStatus) => {
-    const variants = {
-      draft: "secondary",
-      submitted: "default",
-      approved: "default",
-    } as const;
-
-    const colors = {
-      draft: "bg-gray-100 text-gray-800",
-      submitted: "bg-blue-100 text-blue-800",
-      approved: "bg-green-100 text-green-800",
->>>>>>> 7922d070
-    };
-
-    return (
-      <Badge className={`${getStatusColor(status)} border`} variant="outline">
-        {status.charAt(0).toUpperCase() + status.slice(1)}
-      </Badge>
-    );
-  };
-
-  const formatDate = (dateString: string) => {
-    return new Date(dateString).toLocaleDateString();
-  };
-
   return (
-<<<<<<< HEAD
-    <div className="w-full">
-      <div className="flex items-center justify-between mb-6">
+    <div className="space-y-6 p-6">
+      {/* Header / Actions */}
+      <div className="flex items-center justify-between">
         <div>
-          <h2 className="text-3xl font-bold text-white mb-2">
-            Operations Call (Ops Call)
-          </h2>
-          <p className="text-white/60">Manage and review monthly operational reports</p>
+          <h2 className="text-2xl font-bold">Operations Call (Ops Call)</h2>
+          <p className="text-muted-foreground">
+            Manage and review monthly operational reports
+          </p>
         </div>
-
-        <div className="flex items-center gap-4">
-          {/* View Toggle */}
-          <div className="flex items-center bg-black/40 backdrop-blur-md border border-white/10 rounded-lg p-1">
-            <Button
-              variant={viewMode === "grid" ? "default" : "ghost"}
-              size="sm"
-              onClick={() => setViewMode("grid")}
-              className={cn(
-                "rounded-md",
-                viewMode === "grid"
-                  ? "bg-primary text-primary-foreground"
-                  : "text-muted-foreground"
-              )}
-            >
-              <Grid3X3 className="h-4 w-4" />
-            </Button>
-            <Button
-              variant={viewMode === "table" ? "default" : "ghost"}
-              size="sm"
-              onClick={() => setViewMode("table")}
-              className={cn(
-                "rounded-md",
-                viewMode === "table"
-                  ? "bg-primary text-primary-foreground"
-                  : "text-muted-foreground"
-              )}
-            >
-              <TableIcon className="h-4 w-4" />
-            </Button>
-          </div>
-
-          <Button onClick={exportToExcel} variant="outline" disabled={isExporting} className="mr-2">
-            {isExporting ? (
-              <>
-                <div className="h-4 w-4 mr-2 animate-spin rounded-full border-2 border-primary border-t-transparent"></div>
-                Exporting...
-              </>
-            ) : (
-              <>
-                <FileSpreadsheet className="h-4 w-4 mr-2" />
-                Export to Excel
-              </>
-            )}
-          </Button>
+        <div className="flex items-center gap-2">
           <Button onClick={onCreateNew}>
             <Plus className="h-4 w-4 mr-2" />
             New Report
@@ -290,11 +150,8 @@
         </div>
       </div>
 
-=======
-    <div className="space-y-6 p-6">
->>>>>>> 7922d070
       {/* Stats Cards */}
-      <div className="grid grid-cols-1 md:grid-cols-2 lg:grid-cols-4 gap-4 mb-6">
+      <div className="grid grid-cols-1 md:grid-cols-2 lg:grid-cols-4 gap-4 mb-2">
         <Card>
           <CardHeader className="flex flex-row items-center justify-between space-y-0 pb-2">
             <CardTitle className="text-sm font-medium">Total Reports</CardTitle>
@@ -317,9 +174,7 @@
           </CardHeader>
           <CardContent>
             <div className="text-2xl font-bold">{stats.submitted}</div>
-            <p className="text-xs text-muted-foreground">
-              {stats.draft} drafts
-            </p>
+            <p className="text-xs text-muted-foreground">{stats.draft} drafts</p>
           </CardContent>
         </Card>
 
@@ -352,284 +207,6 @@
         </Card>
       </div>
 
-<<<<<<< HEAD
-      {/* Search and Filter */}
-      <div className="flex flex-col sm:flex-row gap-4 mb-6">
-        <div className="relative flex-1">
-          <Search className="absolute left-3 top-1/2 transform -translate-y-1/2 h-4 w-4 text-muted-foreground" />
-          <Input
-            placeholder="Search reports..."
-            className="pl-10"
-            value={searchQuery}
-            onChange={(e) => setSearchQuery(e.target.value)}
-          />
-        </div>
-        <div className="flex items-center gap-2">
-          <Filter className="h-4 w-4 text-muted-foreground" />
-          <select
-            className="bg-background border border-input rounded-md px-3 py-2 text-sm"
-            value={statusFilter}
-            onChange={(e) => setStatusFilter(e.target.value as ReportStatus | "all")}
-            aria-label="Filter reports by status"
-            title="Filter reports by status"
-          >
-            <option value="all">All Status</option>
-            <option value="draft">Draft</option>
-            <option value="submitted">Submitted</option>
-            <option value="approved">Approved</option>
-          </select>
-        </div>
-      </div>
-
-      {/* Reports Grid or Table */}
-      {viewMode === "grid" ? (
-        <div className="grid grid-cols-1 md:grid-cols-2 lg:grid-cols-3 gap-6">
-          {loading ? (
-            <div className="col-span-full text-center py-8 text-white/60">Loading reports...</div>
-          ) : filteredReports.length === 0 ? (
-            <div className="col-span-full text-center py-8 text-muted-foreground">
-              {reports.length === 0 ? "No reports found. Create your first report!" : "No reports match your filters."}
-            </div>
-          ) : (
-            filteredReports.map((report) => (
-              <ReportCard
-                key={report.id}
-                report={report}
-                onEdit={() => onEdit(report)}
-                onView={() => onView(report)}
-                onDelete={() => onDelete(report.id)}
-                onSubmit={() => onSubmit(report.id)}
-                onApprove={() => onApprove(report.id)}
-                getStatusBadge={getStatusBadge}
-                formatDate={formatDate}
-              />
-            ))
-          )}
-        </div>
-      ) : (
-        <div className="rounded-md border border-border overflow-hidden">
-          {loading ? (
-            <div className="text-center py-8 text-white/60">Loading reports...</div>
-          ) : filteredReports.length === 0 ? (
-            <div className="text-center py-8 text-muted-foreground">
-              {reports.length === 0 ? "No reports found. Create your first report!" : "No reports match your filters."}
-            </div>
-          ) : (
-            <Table>
-              <TableHeader>
-                <TableRow>
-                  <TableHead>Property</TableHead>
-                  <TableHead>Period</TableHead>
-                  <TableHead>Headline</TableHead>
-                  <TableHead>Status</TableHead>
-                  <TableHead>Occupancy</TableHead>
-                  <TableHead>Groups</TableHead>
-                  <TableHead>Actions</TableHead>
-                  <TableHead className="w-[50px]"></TableHead>
-                </TableRow>
-              </TableHeader>
-              <TableBody>
-                {filteredReports.map((report) => (
-                  <TableRow key={report.id}>
-                    <TableCell>
-                      <div className="flex items-center gap-2">
-                        <Building className="h-4 w-4 text-muted-foreground" />
-                        <span className="font-medium">{report.property_name}</span>
-                      </div>
-                    </TableCell>
-                    <TableCell>
-                      <div className="flex items-center gap-2">
-                        <Calendar className="h-4 w-4 text-muted-foreground" />
-                        <span className="text-sm">
-                          {formatDate(report.start_date)} - {formatDate(report.end_date)}
-                        </span>
-                      </div>
-                    </TableCell>
-                    <TableCell>
-                      <div className="max-w-[200px] truncate" title={report.headline}>
-                        {report.headline}
-                      </div>
-                    </TableCell>
-                    <TableCell>
-                      {getStatusBadge(report.status)}
-                    </TableCell>
-                    <TableCell>
-                      {report.avg_occupancy_pct ? `${report.avg_occupancy_pct.toFixed(1)}%` : "-"}
-                    </TableCell>
-                    <TableCell>
-                      <div className="flex items-center gap-1">
-                        <span>{report.groups?.length || 0}</span>
-                        {report.total_rooms_blocked && report.total_rooms_blocked > 0 && (
-                          <span className="text-xs text-muted-foreground">
-                            ({report.total_rooms_blocked} rooms)
-                          </span>
-                        )}
-                      </div>
-                    </TableCell>
-                    <TableCell>
-                      <div className="flex items-center gap-1">
-                        {report.open_action_items && report.open_action_items > 0 && (
-                          <Badge variant="outline" className="text-xs">
-                            {report.open_action_items} open
-                          </Badge>
-                        )}
-                        {report.completed_action_items && report.completed_action_items > 0 && (
-                          <Badge variant="outline" className="text-xs bg-green-50">
-                            {report.completed_action_items} done
-                          </Badge>
-                        )}
-                      </div>
-                    </TableCell>
-                    <TableCell>
-                      <DropdownMenu>
-                        <DropdownMenuTrigger asChild>
-                          <Button variant="ghost" className="h-8 w-8 p-0">
-                            <MoreHorizontal className="h-4 w-4" />
-                          </Button>
-                        </DropdownMenuTrigger>
-                        <DropdownMenuContent align="end">
-                          <DropdownMenuItem onClick={() => onView(report)}>
-                            <Eye className="h-4 w-4 mr-2" />
-                            View
-                          </DropdownMenuItem>
-                          {report.status !== "approved" && (
-                            <DropdownMenuItem onClick={() => onEdit(report)}>
-                              <Edit className="h-4 w-4 mr-2" />
-                              Edit
-                            </DropdownMenuItem>
-                          )}
-                          {report.status === "draft" && (
-                            <DropdownMenuItem onClick={() => onSubmit(report.id)}>
-                              <Send className="h-4 w-4 mr-2" />
-                              Submit
-                            </DropdownMenuItem>
-                          )}
-                          {report.status === "submitted" && (
-                            <DropdownMenuItem onClick={() => onApprove(report.id)}>
-                              <CheckCircle className="h-4 w-4 mr-2" />
-                              Approve
-                            </DropdownMenuItem>
-                          )}
-                          {report.status === "draft" && (
-                            <DropdownMenuItem 
-                              onClick={() => onDelete(report.id)}
-                              className="text-red-600"
-                            >
-                              <Trash2 className="h-4 w-4 mr-2" />
-                              Delete
-                            </DropdownMenuItem>
-                          )}
-                        </DropdownMenuContent>
-                      </DropdownMenu>
-                    </TableCell>
-                  </TableRow>
-                ))}
-              </TableBody>
-            </Table>
-          )}
-        </div>
-      )}
-    </div>
-  );
-};
-
-// Report Card Component for Grid View
-const ReportCard = ({
-  report,
-  onEdit,
-  onView,
-  onDelete,
-  onSubmit,
-  onApprove,
-  getStatusBadge,
-  formatDate,
-}: {
-  report: FrontendMonthEndReport;
-  onEdit: () => void;
-  onView: () => void;
-  onDelete: () => void;
-  onSubmit: () => void;
-  onApprove: () => void;
-  getStatusBadge: (status: ReportStatus) => JSX.Element;
-  formatDate: (dateString: string) => string;
-}) => {
-  return (
-    <div className="bg-black/40 backdrop-blur-md border border-white/10 rounded-xl overflow-hidden cursor-pointer hover:border-primary/50 transition-colors">
-      <div className="p-4">
-        <div className="flex items-center justify-between mb-3">
-          <h3 className="text-lg font-semibold text-white">
-            {report.property_name}
-          </h3>
-          {getStatusBadge(report.status)}
-        </div>
-        
-        <p className="text-white/60 text-sm mb-2 flex items-center">
-          <Calendar className="h-3 w-3 mr-1" />
-          {formatDate(report.start_date)} - {formatDate(report.end_date)}
-        </p>
-        
-        <p className="text-white/60 text-sm mb-3 line-clamp-2">
-          {report.headline}
-        </p>
-        
-        <div className="flex justify-between items-center mb-4">
-          <div className="flex items-center gap-4 text-white/60 text-sm">
-            <span className="flex items-center">
-              <TrendingUp className="h-3 w-3 mr-1" />
-              {report.avg_occupancy_pct ? `${report.avg_occupancy_pct.toFixed(1)}%` : "-"}
-            </span>
-            <span className="flex items-center">
-              <Building className="h-3 w-3 mr-1" />
-              {report.groups?.length || 0} groups
-            </span>
-          </div>
-        </div>
-        
-        <div className="flex justify-between items-center">
-          <div className="text-sm text-white/60">
-            {report.open_action_items && report.open_action_items > 0 && (
-              <span className="text-amber-400">{report.open_action_items} open actions</span>
-            )}
-          </div>
-          <div className="flex gap-1">
-            <Button 
-              variant="ghost" 
-              size="sm" 
-              onClick={(e) => {
-                e.stopPropagation();
-                onView();
-              }}
-            >
-              <Eye className="h-4 w-4" />
-            </Button>
-            {report.status !== "approved" && (
-              <Button 
-                variant="ghost" 
-                size="sm" 
-                onClick={(e) => {
-                  e.stopPropagation();
-                  onEdit();
-                }}
-              >
-                <Edit className="h-4 w-4" />
-              </Button>
-            )}
-            {report.status === "draft" && (
-              <Button 
-                variant="ghost" 
-                size="sm" 
-                onClick={(e) => {
-                  e.stopPropagation();
-                  onDelete();
-                }}
-              >
-                <Trash2 className="h-4 w-4" />
-              </Button>
-            )}
-          </div>
-        </div>
-      </div>
-=======
       {/* Tabs Section */}
       <Tabs value={activeTab} onValueChange={setActiveTab} className="w-full">
         <TabsList className="grid w-full grid-cols-5">
@@ -697,7 +274,6 @@
           />
         </TabsContent>
       </Tabs>
->>>>>>> 7922d070
     </div>
   );
 };
