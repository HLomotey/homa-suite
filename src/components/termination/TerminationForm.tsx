import React, { useState, useEffect } from 'react';
import { Button } from '../ui/button';
import { Input } from '../ui/input';
import { Label } from '../ui/label';
import { Textarea } from '../ui/textarea';
import { Card, CardContent, CardHeader, CardTitle } from '../ui/card';
import { CustomSelect } from '../ui/select';
import {
  useStaffTerminationView,
  useSubmitTerminationRequest,
} from '@/hooks/staff/useStaffTermination';
import {
  TerminationRequestCreate,
} from '@/integration/supabase/types/staff-termination';
import { toast } from 'sonner';
import { useAuth } from '@/contexts/AuthContext';
import {
  TERMINATION_REASON_LABELS,
  SEPARATION_TYPE_LABELS,
  REHIRE_ELIGIBILITY_LABELS,
  DIRECT_DEPOSIT_ACTION_LABELS,
} from '@/constants/termination';

interface TerminationFormProps {
  onSuccess?: (requestId: string) => void;
  onCancel?: () => void;
  preSelectedStaffId?: string;
}

export function TerminationForm({
  onSuccess,
  onCancel,
  preSelectedStaffId
}: TerminationFormProps) {
  const [errors, setErrors] = useState<Record<string, string>>({});
  const [loading, setLoading] = useState(false);

  const { currentUser } = useAuth();

  const [formData, setFormData] = useState<Partial<TerminationRequestCreate>>({
    staff_id: preSelectedStaffId || '',
    manager_id: '',
    effective_termination_date: '',
    last_day_worked: '',
    separation_type: 'voluntary',
    reason_for_leaving: '',
    eligible_for_rehire: false,
    direct_deposit_instruction: 'stop',
    additional_notes: '',
  });

  // Fetch staff from the termination view - test without activeOnly filter
  const { data: staffList = [], isLoading: isLoadingStaff, error: staffError } = useStaffTerminationView({
    activeOnly: false,
  });

<<<<<<< HEAD
  // Create employee options from staff list
  const employeeOptions = staffList.map(staff => ({
    value: staff.staff_id,
    label: `${staff.full_name} (${staff.work_email || staff.personal_email || 'No email'})`,
  }));

  // Debug logging
=======
  // Debug logging (moved employeeOptions log below its declaration)
>>>>>>> 18c76535
  console.log('Staff data count:', staffList?.length || 0);
  if (staffError) console.log('Staff error:', staffError);



  // Submit termination request mutation
  const submitTerminationMutation = useSubmitTerminationRequest();

  // Update selected staff when staff_id changes
  useEffect(() => {
    if (formData.staff_id) {
      const staff = staffList.find(s => s.staff_id === formData.staff_id);

      // Auto-select manager if available
      if (staff?.manager_id) {
        setFormData(prev => ({ ...prev, manager_id: staff.manager_id }));
      }
    }
  }, [formData.staff_id, staffList]);

  const handleInputChange = (field: keyof TerminationRequestCreate, value: any) => {
    setFormData(prev => ({ ...prev, [field]: value }));
    // Clear error when user starts typing
    if (errors[field]) {
      setErrors(prev => ({ ...prev, [field]: '' }));
    }
  };

  const validateForm = (): boolean => {
    const newErrors: Record<string, string> = {};

    // Required fields
    if (!formData.staff_id) newErrors.staff_id = 'Employee is required';
    if (!formData.effective_termination_date) newErrors.effective_termination_date = 'Effective date is required';
    if (!formData.last_day_worked) newErrors.last_day_worked = 'Last day worked is required';
    if (!formData.separation_type) newErrors.separation_type = 'Separation type is required';
    if (!formData.reason_for_leaving?.trim()) newErrors.reason_for_leaving = 'Reason for leaving is required';
    if (!formData.direct_deposit_instruction) newErrors.direct_deposit_instruction = 'Direct deposit instruction is required';

    // Date validation
    if (formData.effective_termination_date && formData.last_day_worked) {
      const effectiveDate = new Date(formData.effective_termination_date);
      const lastDayWorked = new Date(formData.last_day_worked);

      if (lastDayWorked > effectiveDate) {
        newErrors.last_day_worked = 'Last day worked cannot be after effective termination date';
      }
    }

    setErrors(newErrors);
    return Object.keys(newErrors).length === 0;
  };

  const handleSubmit = async (e: React.FormEvent) => {
    e.preventDefault();

    if (!validateForm()) return;

    setLoading(true);
    try {
      const requestId = await submitTerminationMutation.mutateAsync(formData as TerminationRequestCreate);
      toast.success('Termination request submitted successfully');
      onSuccess?.(requestId);
    } catch (error) {
      console.error('Form submission error:', error);
      toast.error('Failed to submit termination request');
    } finally {
      setLoading(false);
    }
  };

  const reasonOptions = Object.entries(TERMINATION_REASON_LABELS).map(([value, label]) => ({
    value,
    label,
  }));

  const separationTypeOptions = Object.entries(SEPARATION_TYPE_LABELS).map(([value, label]) => ({
    value,
    label,
  }));

  const rehireEligibilityOptions = Object.entries(REHIRE_ELIGIBILITY_LABELS).map(([value, label]) => ({
    value,
    label,
  }));

  const directDepositOptions = Object.entries(DIRECT_DEPOSIT_ACTION_LABELS).map(([value, label]) => ({
    value,
    label,
  }));

<<<<<<< HEAD
=======
  const employeeOptions = staffList.map(staff => ({
    value: staff.staff_id,
    label: `${staff.full_name} (${staff.work_email || staff.personal_email || 'No email'})`,
  }));

  // Debug logging after employeeOptions is declared
  console.log('Employee options count:', employeeOptions.length);

>>>>>>> 18c76535
  const managerOptions = staffList
    .filter(staff => staff.manager_id && staff.manager_full_name)
    .reduce((acc, staff) => {
      if (staff.manager_id && !acc.find(m => m.value === staff.manager_id)) {
        acc.push({
          value: staff.manager_id,
          label: staff.manager_full_name!,
        });
      }
      return acc;
    }, [] as { value: string; label: string }[]);

  const isHRUser = currentUser?.role?.name === 'admin' || currentUser?.role?.name === 'hr';
  const canEditEmployee = true; // Allow all users to select employees for now

  return (
    <Card className="max-w-4xl mx-auto">
      <CardHeader>
        <CardTitle className="text-2xl font-bold text-gray-900">
          New Termination Request
        </CardTitle>
      </CardHeader>
      <CardContent>
        <form onSubmit={handleSubmit} className="space-y-6">
          {/* Employee Selection */}
          <div className="grid grid-cols-1 md:grid-cols-2 gap-6">
            <div>
              <Label className="block text-sm font-medium text-gray-700 mb-2">
                Employee <span className="text-red-500">*</span>
              </Label>



              <CustomSelect
                value={formData.staff_id}
                onChange={(value) => handleInputChange('staff_id', value)}
                options={employeeOptions}
                placeholder={
                  isLoadingStaff
                    ? "Loading employees..."
                    : employeeOptions.length === 0
                      ? "No employees found"
                      : "Select employee"
                }
                disabled={!canEditEmployee || isLoadingStaff}
                error={errors.staff_id}
              />
              {staffError && (
                <p className="mt-1 text-sm text-red-600">Error loading staff: {staffError.message}</p>
              )}
            </div>

            <div>
              <Label className="block text-sm font-medium text-gray-700 mb-2">
                Manager
              </Label>
              <CustomSelect
                value={formData.manager_id || ''}
                onChange={(value) => handleInputChange('manager_id', value)}
                options={managerOptions}
                placeholder="Select manager"
                error={errors.manager_id}
              />
            </div>
          </div>

          {/* Termination Dates */}
          <div className="grid grid-cols-1 md:grid-cols-2 gap-6">
            <div>
              <Label className="block text-sm font-medium text-gray-700 mb-2">
                Effective Termination Date <span className="text-red-500">*</span>
              </Label>
              <Input
                type="date"
                value={formData.effective_termination_date}
                onChange={(e) => handleInputChange('effective_termination_date', e.target.value)}
                error={errors.effective_termination_date}
              />
            </div>

            <div>
              <Label className="block text-sm font-medium text-gray-700 mb-2">
                Last Day Worked <span className="text-red-500">*</span>
              </Label>
              <Input
                type="date"
                value={formData.last_day_worked}
                onChange={(e) => handleInputChange('last_day_worked', e.target.value)}
                error={errors.last_day_worked}
              />
            </div>
          </div>

          {/* Separation Details */}
          <div className="grid grid-cols-1 md:grid-cols-2 gap-6">
            <div>
              <Label className="block text-sm font-medium text-gray-700 mb-2">
                Separation Type <span className="text-red-500">*</span>
              </Label>
              <CustomSelect
                value={formData.separation_type}
                onChange={(value) => handleInputChange('separation_type', value)}
                options={separationTypeOptions}
                placeholder="Select separation type"
                error={errors.separation_type}
              />
            </div>

            <div>
              <Label className="block text-sm font-medium text-gray-700 mb-2">
                Eligible for Rehire <span className="text-red-500">*</span>
              </Label>
              <CustomSelect
                value={formData.eligible_for_rehire?.toString()}
                onChange={(value) => handleInputChange('eligible_for_rehire', value === 'true')}
                options={rehireEligibilityOptions}
                placeholder="Select rehire eligibility"
                error={errors.eligible_for_rehire}
              />
            </div>
          </div>

          {/* Reason for Leaving */}
          <div>
            <Label className="block text-sm font-medium text-gray-700 mb-2">
              Reason for Leaving <span className="text-red-500">*</span>
            </Label>
            <CustomSelect
              value={formData.reason_for_leaving}
              onChange={(value) => handleInputChange('reason_for_leaving', value)}
              options={reasonOptions}
              placeholder="Select reason for leaving"
              error={errors.reason_for_leaving}
            />
          </div>

          {/* Direct Deposit Action */}
          <div>
            <Label className="block text-sm font-medium text-gray-700 mb-2">
              Direct Deposit Instruction <span className="text-red-500">*</span>
            </Label>
            <CustomSelect
              value={formData.direct_deposit_instruction}
              onChange={(value) => handleInputChange('direct_deposit_instruction', value)}
              options={directDepositOptions}
              placeholder="Select direct deposit instruction"
              error={errors.direct_deposit_instruction}
            />
          </div>

          {/* Comments */}
          <div>
            <Label className="block text-sm font-medium text-gray-700 mb-2">
              Additional Notes
            </Label>
            <Textarea
              value={formData.additional_notes || ''}
              onChange={(e) => handleInputChange('additional_notes', e.target.value)}
              placeholder="Enter any additional notes or details..."
              rows={4}
            />
          </div>

          {/* Form Actions */}
          <div className="flex justify-end space-x-4 pt-6 border-t">
            <Button
              type="button"
              variant="outline"
              onClick={onCancel}
              disabled={loading}
            >
              Cancel
            </Button>
            <Button
              type="submit"
              disabled={loading}
            >
              {loading ? 'Submitting...' : 'Submit Termination Request'}
            </Button>
          </div>
        </form>
      </CardContent>
    </Card>
  );
}<|MERGE_RESOLUTION|>--- conflicted
+++ resolved
@@ -54,7 +54,6 @@
     activeOnly: false,
   });
 
-<<<<<<< HEAD
   // Create employee options from staff list
   const employeeOptions = staffList.map(staff => ({
     value: staff.staff_id,
@@ -62,13 +61,8 @@
   }));
 
   // Debug logging
-=======
-  // Debug logging (moved employeeOptions log below its declaration)
->>>>>>> 18c76535
   console.log('Staff data count:', staffList?.length || 0);
   if (staffError) console.log('Staff error:', staffError);
-
-
 
   // Submit termination request mutation
   const submitTerminationMutation = useSubmitTerminationRequest();
@@ -156,17 +150,6 @@
     label,
   }));
 
-<<<<<<< HEAD
-=======
-  const employeeOptions = staffList.map(staff => ({
-    value: staff.staff_id,
-    label: `${staff.full_name} (${staff.work_email || staff.personal_email || 'No email'})`,
-  }));
-
-  // Debug logging after employeeOptions is declared
-  console.log('Employee options count:', employeeOptions.length);
-
->>>>>>> 18c76535
   const managerOptions = staffList
     .filter(staff => staff.manager_id && staff.manager_full_name)
     .reduce((acc, staff) => {
@@ -197,9 +180,6 @@
               <Label className="block text-sm font-medium text-gray-700 mb-2">
                 Employee <span className="text-red-500">*</span>
               </Label>
-
-
-
               <CustomSelect
                 value={formData.staff_id}
                 onChange={(value) => handleInputChange('staff_id', value)}
