--- conflicted
+++ resolved
@@ -1,56 +1,40 @@
+// ---------- JSON helper ----------
 export type Json =
   | string
   | number
   | boolean
   | null
   | { [key: string]: Json | undefined }
-<<<<<<< HEAD
-  | Json[];
-
-// Import entity types from their respective files
-import { User, Profile } from './user-profile';
-import { Department } from './department';
-import { Role } from './role';
-import { Property } from './property';
-import { Room } from './room';
-import { Assignment } from './assignment';
-import { 
-  JobOrder as OperationsJobOrder, 
-  RegionPerformance, 
-  TopPerformer, 
-  ClientSatisfaction, 
-  JobOrderTrend, 
-  TimeToFillTrend, 
-  JobType as OperationsJobType 
-} from './operations';
-import { 
+  | Json[]
+
+// ---------- Imports (kwame) ----------
+import { User, Profile } from './user-profile'
+import { Department } from './department'
+import { Role } from './role'
+import { Property } from './property'
+import { Room } from './room'
+import { Assignment } from './assignment'
+import {
+  JobOrder as OperationsJobOrder,
+  RegionPerformance,
+  TopPerformer,
+  ClientSatisfaction,
+  JobOrderTrend,
+  TimeToFillTrend,
+  JobType as OperationsJobType,
+} from './operations'
+import {
   JobOrder,
   JobOrderPosition,
   JobOrderPlacement,
   JobOrderAuditLog,
-  JobOrderNotification
-} from '@/types/job-order';
-import {
-  Bill,
-  BillingStaff,
-  BillingStats,
-  Payroll
-} from './billing';
-import { ExternalStaff, UpdateExternalStaff, HistoryExternalStaff } from './external-staff';
-import {
-  Attendance
-} from './attendance';
-import {
-  Vehicle,
-  TransportStaff,
-  TransportStats
-} from './transport';
-import {
-  HRDepartment,
-  JobListing,
-  Employee,
-  DiversityMetrics
-} from './hr';
+  JobOrderNotification,
+} from '@/types/job-order'
+import { Bill, BillingStaff, BillingStats, Payroll } from './billing'
+import { ExternalStaff, UpdateExternalStaff, HistoryExternalStaff } from './external-staff'
+import { Attendance } from './attendance'
+import { Vehicle, TransportStaff, TransportStats } from './transport'
+import { HRDepartment, JobListing, Employee, DiversityMetrics } from './hr'
 import {
   Transaction,
   Budget,
@@ -60,19 +44,17 @@
   FinancialMetric,
   CashFlow,
   RevenueProfitData,
-  Invoice
-} from './finance';
-import {
-  Tenant
-} from './tenant';
+  Invoice,
+} from './finance'
+import { Tenant } from './tenant'
 import {
   InventoryItem,
   InventoryStock,
   InventoryTransaction,
   InventorySupplier,
   InventoryPurchaseOrder,
-  InventoryPurchaseOrderItem
-} from './inventory';
+  InventoryPurchaseOrderItem,
+} from './inventory'
 import {
   Complaint,
   ComplaintCategory,
@@ -81,166 +63,244 @@
   ComplaintAttachment,
   ComplaintRoutingRule,
   ComplaintSLA,
-  ComplaintHistory
-} from './complaints';
-=======
-  | Json[]
->>>>>>> cbe91bc6
-
+  ComplaintHistory,
+} from './complaints'
+
+// ---------- Database Types ----------
 export type Database = {
   public: {
     Tables: {
-<<<<<<< HEAD
+      // ---- Core (kwame) ----
       users: {
-        Row: User;
-        Insert: Omit<User, "id" | "created_at" | "updated_at">;
-        Update: Partial<Omit<User, "id" | "created_at">>;
-      };
+        Row: User
+        Insert: Omit<User, 'id' | 'created_at' | 'updated_at'>
+        Update: Partial<Omit<User, 'id' | 'created_at'>>
+      }
       departments: {
-        Row: Department;
-        Insert: Omit<Department, "id" | "created_at">;
-        Update: Partial<Omit<Department, "id" | "created_at">>;
-      };
+        Row: Department
+        Insert: Omit<Department, 'id' | 'created_at'>
+        Update: Partial<Omit<Department, 'id' | 'created_at'>>
+      }
       roles: {
-        Row: Role;
-        Insert: Omit<Role, "id" | "created_at">;
-        Update: Partial<Omit<Role, "id" | "created_at">>;
-      };
+        Row: Role
+        Insert: Omit<Role, 'id' | 'created_at'>
+        Update: Partial<Omit<Role, 'id' | 'created_at'>>
+      }
       profiles: {
-        Row: Profile;
-        Insert: Omit<Profile, "id" | "created_at" | "updated_at">;
-        Update: Partial<Omit<Profile, "id" | "created_at">>;
-      };
+        Row: Profile
+        Insert: Omit<Profile, 'id' | 'created_at' | 'updated_at'>
+        Update: Partial<Omit<Profile, 'id' | 'created_at'>>
+      }
       properties: {
-        Row: Property;
-        Insert: Omit<Property, "id" | "created_at" | "updated_at">;
-        Update: Partial<Omit<Property, "id" | "created_at">>;
-      };
+        Row: Property
+        Insert: Omit<Property, 'id' | 'created_at' | 'updated_at'>
+        Update: Partial<Omit<Property, 'id' | 'created_at'>>
+      }
       rooms: {
-        Row: Room;
-        Insert: Omit<Room, "id" | "created_at" | "updated_at">;
-        Update: Partial<Omit<Room, "id" | "created_at">>;
-      };
+        Row: Room
+        Insert: Omit<Room, 'id' | 'created_at' | 'updated_at'>
+        Update: Partial<Omit<Room, 'id' | 'created_at'>>
+      }
       assignments: {
-        Row: Assignment;
-        Insert: Omit<Assignment, "id" | "created_at" | "updated_at">;
-        Update: Partial<Omit<Assignment, "id" | "created_at">>;
-      };
+        Row: Assignment
+        Insert: Omit<Assignment, 'id' | 'created_at' | 'updated_at'>
+        Update: Partial<Omit<Assignment, 'id' | 'created_at'>>
+      }
+
+      // ---- Job Orders (kwame) ----
       job_orders: {
-        Row: JobOrder;
-        Insert: Omit<JobOrder, "id" | "created_at" | "updated_at">;
-        Update: Partial<Omit<JobOrder, "id" | "created_at">>;
-      };
+        Row: JobOrder
+        Insert: Omit<JobOrder, 'id' | 'created_at' | 'updated_at'>
+        Update: Partial<Omit<JobOrder, 'id' | 'created_at'>>
+      }
       job_order_positions: {
-        Row: JobOrderPosition;
-        Insert: Omit<JobOrderPosition, "id" | "created_at" | "updated_at">;
-        Update: Partial<Omit<JobOrderPosition, "id" | "created_at">>;
-      };
+        Row: JobOrderPosition
+        Insert: Omit<JobOrderPosition, 'id' | 'created_at' | 'updated_at'>
+        Update: Partial<Omit<JobOrderPosition, 'id' | 'created_at'>>
+      }
       job_order_placements: {
-        Row: JobOrderPlacement;
-        Insert: Omit<JobOrderPlacement, "id" | "created_at" | "updated_at">;
-        Update: Partial<Omit<JobOrderPlacement, "id" | "created_at">>;
-      };
+        Row: JobOrderPlacement
+        Insert: Omit<JobOrderPlacement, 'id' | 'created_at' | 'updated_at'>
+        Update: Partial<Omit<JobOrderPlacement, 'id' | 'created_at'>>
+      }
       job_order_audit_logs: {
-        Row: JobOrderAuditLog;
-        Insert: Omit<JobOrderAuditLog, "id">;
-        Update: Partial<Omit<JobOrderAuditLog, "id">>;
-      };
+        Row: JobOrderAuditLog
+        Insert: Omit<JobOrderAuditLog, 'id'>
+        Update: Partial<Omit<JobOrderAuditLog, 'id'>>
+      }
       job_order_notifications: {
-        Row: JobOrderNotification;
-        Insert: Omit<JobOrderNotification, "id" | "created_at">;
-        Update: Partial<Omit<JobOrderNotification, "id" | "created_at">>;
-      };
+        Row: JobOrderNotification
+        Insert: Omit<JobOrderNotification, 'id' | 'created_at'>
+        Update: Partial<Omit<JobOrderNotification, 'id' | 'created_at'>>
+      }
+
+      // ---- Operations analytics (kwame) ----
       operations_job_orders: {
-        Row: OperationsJobOrder;
-        Insert: Omit<OperationsJobOrder, "id" | "created_at" | "updated_at">;
-        Update: Partial<Omit<OperationsJobOrder, "id" | "created_at">>;
-      };
+        Row: OperationsJobOrder
+        Insert: Omit<OperationsJobOrder, 'id' | 'created_at' | 'updated_at'>
+        Update: Partial<Omit<OperationsJobOrder, 'id' | 'created_at'>>
+      }
       region_performance: {
-        Row: RegionPerformance;
-        Insert: Omit<RegionPerformance, "id" | "created_at" | "updated_at">;
-        Update: Partial<Omit<RegionPerformance, "id" | "created_at">>;
-      };
+        Row: RegionPerformance
+        Insert: Omit<RegionPerformance, 'id' | 'created_at' | 'updated_at'>
+        Update: Partial<Omit<RegionPerformance, 'id' | 'created_at'>>
+      }
       top_performers: {
-        Row: TopPerformer;
-        Insert: Omit<TopPerformer, "id" | "created_at" | "updated_at">;
-        Update: Partial<Omit<TopPerformer, "id" | "created_at">>;
-      };
+        Row: TopPerformer
+        Insert: Omit<TopPerformer, 'id' | 'created_at' | 'updated_at'>
+        Update: Partial<Omit<TopPerformer, 'id' | 'created_at'>>
+      }
       client_satisfaction: {
-        Row: ClientSatisfaction;
-        Insert: Omit<ClientSatisfaction, "id" | "created_at" | "updated_at">;
-        Update: Partial<Omit<ClientSatisfaction, "id" | "created_at">>;
-      };
+        Row: ClientSatisfaction
+        Insert: Omit<ClientSatisfaction, 'id' | 'created_at' | 'updated_at'>
+        Update: Partial<Omit<ClientSatisfaction, 'id' | 'created_at'>>
+      }
       job_order_trends: {
-        Row: JobOrderTrend;
-        Insert: Omit<JobOrderTrend, "id" | "created_at" | "updated_at">;
-        Update: Partial<Omit<JobOrderTrend, "id" | "created_at">>;
-      };
+        Row: JobOrderTrend
+        Insert: Omit<JobOrderTrend, 'id' | 'created_at' | 'updated_at'>
+        Update: Partial<Omit<JobOrderTrend, 'id' | 'created_at'>>
+      }
       time_to_fill_trends: {
-        Row: TimeToFillTrend;
-        Insert: Omit<TimeToFillTrend, "id" | "created_at" | "updated_at">;
-        Update: Partial<Omit<TimeToFillTrend, "id" | "created_at">>;
-      };
+        Row: TimeToFillTrend
+        Insert: Omit<TimeToFillTrend, 'id' | 'created_at' | 'updated_at'>
+        Update: Partial<Omit<TimeToFillTrend, 'id' | 'created_at'>>
+      }
       job_types: {
-        Row: OperationsJobType;
-        Insert: Omit<OperationsJobType, "id" | "created_at" | "updated_at">;
-        Update: Partial<Omit<OperationsJobType, "id" | "created_at">>;
-      };
+        Row: OperationsJobType
+        Insert: Omit<OperationsJobType, 'id' | 'created_at' | 'updated_at'>
+        Update: Partial<Omit<OperationsJobType, 'id' | 'created_at'>>
+      }
+
+      // ---- Billing/Payroll (kwame) ----
       bills: {
-        Row: Bill;
-        Insert: Omit<Bill, "id" | "created_at" | "updated_at">;
-        Update: Partial<Omit<Bill, "id" | "created_at">>;
-      };
+        Row: Bill
+        Insert: Omit<Bill, 'id' | 'created_at' | 'updated_at'>
+        Update: Partial<Omit<Bill, 'id' | 'created_at'>>
+      }
       billing_staff: {
-        Row: BillingStaff;
-        Insert: Omit<BillingStaff, "id" | "created_at" | "updated_at">;
-        Update: Partial<Omit<BillingStaff, "id" | "created_at">>;
-      };
+        Row: BillingStaff
+        Insert: Omit<BillingStaff, 'id' | 'created_at' | 'updated_at'>
+        Update: Partial<Omit<BillingStaff, 'id' | 'created_at'>>
+      }
+
+      // ---- External Staff (consolidated to one definition; kwame) ----
       external_staff: {
         Row: {
-          id: string;
-          business_key: string;
-          "PAYROLL FIRST NAME": string | null;
-          "PAYROLL LAST NAME": string | null;
-          "PAYROLL MIDDLE NAME": string | null;
-          "GENERATION SUFFIX": string | null;
-          "GENDER (SELF-ID)": string | null;
-          "BIRTH DATE": string | null;
-          "PRIMARY ADDRESS LINE 1": string | null;
-          "PRIMARY ADDRESS LINE 2": string | null;
-          "PRIMARY ADDRESS LINE 3": string | null;
-          "LIVED-IN STATE": string | null;
-          "WORKED IN STATE": string | null;
-          "PERSONAL E-MAIL": string | null;
-          "WORK E-MAIL": string | null;
-          "HOME PHONE": string | null;
-          "WORK PHONE": string | null;
-          "POSITION ID": string | null;
-          "ASSOCIATE ID": string | null;
-          "FILE NUMBER": string | null;
-          "COMPANY CODE": string | null;
-          "JOB TITLE": string | null;
-          "BUSINESS UNIT": string | null;
-          "HOME DEPARTMENT": string | null;
-          "LOCATION": string | null;
-          "WORKER CATEGORY": string | null;
-          "POSITION STATUS": string | null;
-          "HIRE DATE": string | null;
-          "REHIRE DATE": string | null;
-          "TERMINATION DATE": string | null;
-          "YEARS OF SERVICE": string | null;
-          "REPORTS TO NAME": string | null;
-          "JOB CLASS": string | null;
-          created_at: string;
-          updated_at: string;
-        };
-        Insert: Omit<Database["public"]["Tables"]["external_staff"]["Row"], "id" | "created_at" | "updated_at">;
-        Update: Partial<Omit<Database["public"]["Tables"]["external_staff"]["Row"], "id" | "created_at">>;
-      };
-      history_external_staff: {
-=======
+          id: string
+          business_key: string
+          'PAYROLL FIRST NAME': string | null
+          'PAYROLL LAST NAME': string | null
+          'PAYROLL MIDDLE NAME': string | null
+          'GENERATION SUFFIX': string | null
+          'GENDER (SELF-ID)': string | null
+          'BIRTH DATE': string | null
+          'PRIMARY ADDRESS LINE 1': string | null
+          'PRIMARY ADDRESS LINE 2': string | null
+          'PRIMARY ADDRESS LINE 3': string | null
+          'LIVED-IN STATE': string | null
+          'WORKED IN STATE': string | null
+          'PERSONAL E-MAIL': string | null
+          'WORK E-MAIL': string | null
+          'HOME PHONE': string | null
+          'WORK PHONE': string | null
+          'POSITION ID': string | null
+          'ASSOCIATE ID': string | null
+          'FILE NUMBER': string | null
+          'COMPANY CODE': string | null
+          'JOB TITLE': string | null
+          'BUSINESS UNIT': string | null
+          'HOME DEPARTMENT': string | null
+          'LOCATION': string | null
+          'WORKER CATEGORY': string | null
+          'POSITION STATUS': string | null
+          'HIRE DATE': string | null
+          'REHIRE DATE': string | null
+          'TERMINATION DATE': string | null
+          'YEARS OF SERVICE': string | null
+          'REPORTS TO NAME': string | null
+          'JOB CLASS': string | null
+          created_at: string
+          updated_at: string
+        }
+        Insert: {
+          business_key: string
+          'PAYROLL FIRST NAME'?: string | null
+          'PAYROLL LAST NAME'?: string | null
+          'PAYROLL MIDDLE NAME'?: string | null
+          'GENERATION SUFFIX'?: string | null
+          'GENDER (SELF-ID)'?: string | null
+          'BIRTH DATE'?: string | null
+          'PRIMARY ADDRESS LINE 1'?: string | null
+          'PRIMARY ADDRESS LINE 2'?: string | null
+          'PRIMARY ADDRESS LINE 3'?: string | null
+          'LIVED-IN STATE'?: string | null
+          'WORKED IN STATE'?: string | null
+          'PERSONAL E-MAIL'?: string | null
+          'WORK E-MAIL'?: string | null
+          'HOME PHONE'?: string | null
+          'WORK PHONE'?: string | null
+          'POSITION ID'?: string | null
+          'ASSOCIATE ID'?: string | null
+          'FILE NUMBER'?: string | null
+          'COMPANY CODE'?: string | null
+          'JOB TITLE'?: string | null
+          'BUSINESS UNIT'?: string | null
+          'HOME DEPARTMENT'?: string | null
+          'LOCATION'?: string | null
+          'WORKER CATEGORY'?: string | null
+          'POSITION STATUS'?: string | null
+          'HIRE DATE'?: string | null
+          'REHIRE DATE'?: string | null
+          'TERMINATION DATE'?: string | null
+          'YEARS OF SERVICE'?: string | null
+          'REPORTS TO NAME'?: string | null
+          'JOB CLASS'?: string | null
+          id?: string
+          created_at?: string
+          updated_at?: string
+        }
+        Update: {
+          business_key?: string
+          'PAYROLL FIRST NAME'?: string | null
+          'PAYROLL LAST NAME'?: string | null
+          'PAYROLL MIDDLE NAME'?: string | null
+          'GENERATION SUFFIX'?: string | null
+          'GENDER (SELF-ID)'?: string | null
+          'BIRTH DATE'?: string | null
+          'PRIMARY ADDRESS LINE 1'?: string | null
+          'PRIMARY ADDRESS LINE 2'?: string | null
+          'PRIMARY ADDRESS LINE 3'?: string | null
+          'LIVED-IN STATE'?: string | null
+          'WORKED IN STATE'?: string | null
+          'PERSONAL E-MAIL'?: string | null
+          'WORK E-MAIL'?: string | null
+          'HOME PHONE'?: string | null
+          'WORK PHONE'?: string | null
+          'POSITION ID'?: string | null
+          'ASSOCIATE ID'?: string | null
+          'FILE NUMBER'?: string | null
+          'COMPANY CODE'?: string | null
+          'JOB TITLE'?: string | null
+          'BUSINESS UNIT'?: string | null
+          'HOME DEPARTMENT'?: string | null
+          'LOCATION'?: string | null
+          'WORKER CATEGORY'?: string | null
+          'POSITION STATUS'?: string | null
+          'HIRE DATE'?: string | null
+          'REHIRE DATE'?: string | null
+          'TERMINATION DATE'?: string | null
+          'YEARS OF SERVICE'?: string | null
+          'REPORTS TO NAME'?: string | null
+          'JOB CLASS'?: string | null
+          id?: string
+          created_at?: string
+          updated_at?: string
+        }
+        Relationships: []
+      }
+
+      // ---- Complaints module (from main; matches kwame imports) ----
       complaint_attachments: {
->>>>>>> cbe91bc6
         Row: {
           complaint_id: string
           created_at: string
@@ -273,19 +333,19 @@
         }
         Relationships: [
           {
-            foreignKeyName: "complaint_attachments_complaint_id_fkey"
-            columns: ["complaint_id"]
-            isOneToOne: false
-            referencedRelation: "complaints"
-            referencedColumns: ["id"]
-          },
-          {
-            foreignKeyName: "complaint_attachments_uploaded_by_fkey"
-            columns: ["uploaded_by"]
-            isOneToOne: false
-            referencedRelation: "profiles"
-            referencedColumns: ["id"]
-          },
+            foreignKeyName: 'complaint_attachments_complaint_id_fkey'
+            columns: ['complaint_id']
+            isOneToOne: false
+            referencedRelation: 'complaints'
+            referencedColumns: ['id']
+          },
+          {
+            foreignKeyName: 'complaint_attachments_uploaded_by_fkey'
+            columns: ['uploaded_by']
+            isOneToOne: false
+            referencedRelation: 'profiles'
+            referencedColumns: ['id']
+          }
         ]
       }
       complaint_categories: {
@@ -345,19 +405,19 @@
         }
         Relationships: [
           {
-            foreignKeyName: "complaint_comments_complaint_id_fkey"
-            columns: ["complaint_id"]
-            isOneToOne: false
-            referencedRelation: "complaints"
-            referencedColumns: ["id"]
-          },
-          {
-            foreignKeyName: "complaint_comments_user_id_fkey"
-            columns: ["user_id"]
-            isOneToOne: false
-            referencedRelation: "profiles"
-            referencedColumns: ["id"]
-          },
+            foreignKeyName: 'complaint_comments_complaint_id_fkey'
+            columns: ['complaint_id']
+            isOneToOne: false
+            referencedRelation: 'complaints'
+            referencedColumns: ['id']
+          },
+          {
+            foreignKeyName: 'complaint_comments_user_id_fkey'
+            columns: ['user_id']
+            isOneToOne: false
+            referencedRelation: 'profiles'
+            referencedColumns: ['id']
+          }
         ]
       }
       complaint_history: {
@@ -390,19 +450,19 @@
         }
         Relationships: [
           {
-            foreignKeyName: "complaint_history_complaint_id_fkey"
-            columns: ["complaint_id"]
-            isOneToOne: false
-            referencedRelation: "complaints"
-            referencedColumns: ["id"]
-          },
-          {
-            foreignKeyName: "complaint_history_user_id_fkey"
-            columns: ["user_id"]
-            isOneToOne: false
-            referencedRelation: "profiles"
-            referencedColumns: ["id"]
-          },
+            foreignKeyName: 'complaint_history_complaint_id_fkey'
+            columns: ['complaint_id']
+            isOneToOne: false
+            referencedRelation: 'complaints'
+            referencedColumns: ['id']
+          },
+          {
+            foreignKeyName: 'complaint_history_user_id_fkey'
+            columns: ['user_id']
+            isOneToOne: false
+            referencedRelation: 'profiles'
+            referencedColumns: ['id']
+          }
         ]
       }
       complaint_routing_rules: {
@@ -441,26 +501,26 @@
         }
         Relationships: [
           {
-            foreignKeyName: "complaint_routing_rules_assigned_to_fkey"
-            columns: ["assigned_to"]
-            isOneToOne: false
-            referencedRelation: "profiles"
-            referencedColumns: ["id"]
-          },
-          {
-            foreignKeyName: "complaint_routing_rules_category_id_fkey"
-            columns: ["category_id"]
-            isOneToOne: false
-            referencedRelation: "complaint_categories"
-            referencedColumns: ["id"]
-          },
-          {
-            foreignKeyName: "complaint_routing_rules_subcategory_id_fkey"
-            columns: ["subcategory_id"]
-            isOneToOne: false
-            referencedRelation: "complaint_subcategories"
-            referencedColumns: ["id"]
-          },
+            foreignKeyName: 'complaint_routing_rules_assigned_to_fkey'
+            columns: ['assigned_to']
+            isOneToOne: false
+            referencedRelation: 'profiles'
+            referencedColumns: ['id']
+          },
+          {
+            foreignKeyName: 'complaint_routing_rules_category_id_fkey'
+            columns: ['category_id']
+            isOneToOne: false
+            referencedRelation: 'complaint_categories'
+            referencedColumns: ['id']
+          },
+          {
+            foreignKeyName: 'complaint_routing_rules_subcategory_id_fkey'
+            columns: ['subcategory_id']
+            isOneToOne: false
+            referencedRelation: 'complaint_subcategories'
+            referencedColumns: ['id']
+          }
         ]
       }
       complaint_slas: {
@@ -496,19 +556,19 @@
         }
         Relationships: [
           {
-            foreignKeyName: "complaint_slas_category_id_fkey"
-            columns: ["category_id"]
-            isOneToOne: false
-            referencedRelation: "complaint_categories"
-            referencedColumns: ["id"]
-          },
-          {
-            foreignKeyName: "complaint_slas_escalation_user_id_fkey"
-            columns: ["escalation_user_id"]
-            isOneToOne: false
-            referencedRelation: "profiles"
-            referencedColumns: ["id"]
-          },
+            foreignKeyName: 'complaint_slas_category_id_fkey'
+            columns: ['category_id']
+            isOneToOne: false
+            referencedRelation: 'complaint_categories'
+            referencedColumns: ['id']
+          },
+          {
+            foreignKeyName: 'complaint_slas_escalation_user_id_fkey'
+            columns: ['escalation_user_id']
+            isOneToOne: false
+            referencedRelation: 'profiles'
+            referencedColumns: ['id']
+          }
         ]
       }
       complaint_subcategories: {
@@ -541,12 +601,12 @@
         }
         Relationships: [
           {
-            foreignKeyName: "complaint_subcategories_category_id_fkey"
-            columns: ["category_id"]
-            isOneToOne: false
-            referencedRelation: "complaint_categories"
-            referencedColumns: ["id"]
-          },
+            foreignKeyName: 'complaint_subcategories_category_id_fkey'
+            columns: ['category_id']
+            isOneToOne: false
+            referencedRelation: 'complaint_categories'
+            referencedColumns: ['id']
+          }
         ]
       }
       complaints: {
@@ -624,170 +684,58 @@
         }
         Relationships: [
           {
-            foreignKeyName: "complaints_assigned_to_fkey"
-            columns: ["assigned_to"]
-            isOneToOne: false
-            referencedRelation: "profiles"
-            referencedColumns: ["id"]
-          },
-          {
-            foreignKeyName: "complaints_category_id_fkey"
-            columns: ["category_id"]
-            isOneToOne: false
-            referencedRelation: "complaint_categories"
-            referencedColumns: ["id"]
-          },
-          {
-            foreignKeyName: "complaints_created_by_fkey"
-            columns: ["created_by"]
-            isOneToOne: false
-            referencedRelation: "profiles"
-            referencedColumns: ["id"]
-          },
-          {
-            foreignKeyName: "complaints_escalated_to_fkey"
-            columns: ["escalated_to"]
-            isOneToOne: false
-            referencedRelation: "profiles"
-            referencedColumns: ["id"]
-          },
-          {
-            foreignKeyName: "complaints_property_id_fkey"
-            columns: ["property_id"]
-            isOneToOne: false
-            referencedRelation: "properties"
-            referencedColumns: ["id"]
-          },
-          {
-            foreignKeyName: "complaints_subcategory_id_fkey"
-            columns: ["subcategory_id"]
-            isOneToOne: false
-            referencedRelation: "complaint_subcategories"
-            referencedColumns: ["id"]
-          },
-          {
-            foreignKeyName: "complaints_vehicle_id_fkey"
-            columns: ["vehicle_id"]
-            isOneToOne: false
-            referencedRelation: "vehicles"
-            referencedColumns: ["id"]
-          },
+            foreignKeyName: 'complaints_assigned_to_fkey'
+            columns: ['assigned_to']
+            isOneToOne: false
+            referencedRelation: 'profiles'
+            referencedColumns: ['id']
+          },
+          {
+            foreignKeyName: 'complaints_category_id_fkey'
+            columns: ['category_id']
+            isOneToOne: false
+            referencedRelation: 'complaint_categories'
+            referencedColumns: ['id']
+          },
+          {
+            foreignKeyName: 'complaints_created_by_fkey'
+            columns: ['created_by']
+            isOneToOne: false
+            referencedRelation: 'profiles'
+            referencedColumns: ['id']
+          },
+          {
+            foreignKeyName: 'complaints_escalated_to_fkey'
+            columns: ['escalated_to']
+            isOneToOne: false
+            referencedRelation: 'profiles'
+            referencedColumns: ['id']
+          },
+          {
+            foreignKeyName: 'complaints_property_id_fkey'
+            columns: ['property_id']
+            isOneToOne: false
+            referencedRelation: 'properties'
+            referencedColumns: ['id']
+          },
+          {
+            foreignKeyName: 'complaints_subcategory_id_fkey'
+            columns: ['subcategory_id']
+            isOneToOne: false
+            referencedRelation: 'complaint_subcategories'
+            referencedColumns: ['id']
+          },
+          {
+            foreignKeyName: 'complaints_vehicle_id_fkey'
+            columns: ['vehicle_id']
+            isOneToOne: false
+            referencedRelation: 'vehicles'
+            referencedColumns: ['id']
+          }
         ]
       }
-      external_staff: {
-        Row: {
-          id: string
-          business_key: string
-          "PAYROLL FIRST NAME": string | null
-          "PAYROLL LAST NAME": string | null
-          "PAYROLL MIDDLE NAME": string | null
-          "GENERATION SUFFIX": string | null
-          "GENDER (SELF-ID)": string | null
-          "BIRTH DATE": string | null
-          "PRIMARY ADDRESS LINE 1": string | null
-          "PRIMARY ADDRESS LINE 2": string | null
-          "PRIMARY ADDRESS LINE 3": string | null
-          "LIVED-IN STATE": string | null
-          "WORKED IN STATE": string | null
-          "PERSONAL E-MAIL": string | null
-          "WORK E-MAIL": string | null
-          "HOME PHONE": string | null
-          "WORK PHONE": string | null
-          "POSITION ID": string | null
-          "ASSOCIATE ID": string | null
-          "FILE NUMBER": string | null
-          "COMPANY CODE": string | null
-          "JOB TITLE": string | null
-          "BUSINESS UNIT": string | null
-          "HOME DEPARTMENT": string | null
-          "LOCATION": string | null
-          "WORKER CATEGORY": string | null
-          "POSITION STATUS": string | null
-          "HIRE DATE": string | null
-          "REHIRE DATE": string | null
-          "TERMINATION DATE": string | null
-          "YEARS OF SERVICE": string | null
-          "REPORTS TO NAME": string | null
-          "JOB CLASS": string | null
-          created_at: string
-          updated_at: string
-        }
-        Insert: {
-          business_key: string
-          "PAYROLL FIRST NAME"?: string | null
-          "PAYROLL LAST NAME"?: string | null
-          "PAYROLL MIDDLE NAME"?: string | null
-          "GENERATION SUFFIX"?: string | null
-          "GENDER (SELF-ID)"?: string | null
-          "BIRTH DATE"?: string | null
-          "PRIMARY ADDRESS LINE 1"?: string | null
-          "PRIMARY ADDRESS LINE 2"?: string | null
-          "PRIMARY ADDRESS LINE 3"?: string | null
-          "LIVED-IN STATE"?: string | null
-          "WORKED IN STATE"?: string | null
-          "PERSONAL E-MAIL"?: string | null
-          "WORK E-MAIL"?: string | null
-          "HOME PHONE"?: string | null
-          "WORK PHONE"?: string | null
-          "POSITION ID"?: string | null
-          "ASSOCIATE ID"?: string | null
-          "FILE NUMBER"?: string | null
-          "COMPANY CODE"?: string | null
-          "JOB TITLE"?: string | null
-          "BUSINESS UNIT"?: string | null
-          "HOME DEPARTMENT"?: string | null
-          "LOCATION"?: string | null
-          "WORKER CATEGORY"?: string | null
-          "POSITION STATUS"?: string | null
-          "HIRE DATE"?: string | null
-          "REHIRE DATE"?: string | null
-          "TERMINATION DATE"?: string | null
-          "YEARS OF SERVICE"?: string | null
-          "REPORTS TO NAME"?: string | null
-          "JOB CLASS"?: string | null
-          id?: string
-          created_at?: string
-          updated_at?: string
-        }
-        Update: {
-          business_key?: string
-          "PAYROLL FIRST NAME"?: string | null
-          "PAYROLL LAST NAME"?: string | null
-          "PAYROLL MIDDLE NAME"?: string | null
-          "GENERATION SUFFIX"?: string | null
-          "GENDER (SELF-ID)"?: string | null
-          "BIRTH DATE"?: string | null
-          "PRIMARY ADDRESS LINE 1"?: string | null
-          "PRIMARY ADDRESS LINE 2"?: string | null
-          "PRIMARY ADDRESS LINE 3"?: string | null
-          "LIVED-IN STATE"?: string | null
-          "WORKED IN STATE"?: string | null
-          "PERSONAL E-MAIL"?: string | null
-          "WORK E-MAIL"?: string | null
-          "HOME PHONE"?: string | null
-          "WORK PHONE"?: string | null
-          "POSITION ID"?: string | null
-          "ASSOCIATE ID"?: string | null
-          "FILE NUMBER"?: string | null
-          "COMPANY CODE"?: string | null
-          "JOB TITLE"?: string | null
-          "BUSINESS UNIT"?: string | null
-          "HOME DEPARTMENT"?: string | null
-          "LOCATION"?: string | null
-          "WORKER CATEGORY"?: string | null
-          "POSITION STATUS"?: string | null
-          "HIRE DATE"?: string | null
-          "REHIRE DATE"?: string | null
-          "TERMINATION DATE"?: string | null
-          "YEARS OF SERVICE"?: string | null
-          "REPORTS TO NAME"?: string | null
-          "JOB CLASS"?: string | null
-          id?: string
-          created_at?: string
-          updated_at?: string
-        }
-        Relationships: []
-      }
+
+      // ---- Permissions & RBAC (main-compatible) ----
       permissions: {
         Row: {
           id: string
@@ -821,87 +769,6 @@
         }
         Relationships: []
       }
-      profiles: {
-        Row: {
-          id: string
-          user_id: string
-          full_name: string | null
-          email: string
-          phone: string | null
-          avatar_url: string | null
-          status: string
-          role_id: string | null
-          created_at: string
-          updated_at: string
-        }
-        Insert: {
-          user_id: string
-          full_name?: string | null
-          email: string
-          phone?: string | null
-          avatar_url?: string | null
-          status?: string
-          role_id?: string | null
-          id?: string
-          created_at?: string
-          updated_at?: string
-        }
-        Update: {
-          user_id?: string
-          full_name?: string | null
-          email?: string
-          phone?: string | null
-          avatar_url?: string | null
-          status?: string
-          role_id?: string | null
-          id?: string
-          created_at?: string
-          updated_at?: string
-        }
-        Relationships: []
-      }
-      properties: {
-        Row: {
-          id: string
-          title: string
-          description: string | null
-          address: string
-          city: string
-          state: string
-          zip_code: string
-          property_type: string
-          status: string
-          created_at: string
-          updated_at: string
-        }
-        Insert: {
-          title: string
-          description?: string | null
-          address: string
-          city: string
-          state: string
-          zip_code: string
-          property_type: string
-          status?: string
-          id?: string
-          created_at?: string
-          updated_at?: string
-        }
-        Update: {
-          title?: string
-          description?: string | null
-          address?: string
-          city?: string
-          state?: string
-          zip_code?: string
-          property_type?: string
-          status?: string
-          id?: string
-          created_at?: string
-          updated_at?: string
-        }
-        Relationships: []
-      }
       role_permissions: {
         Row: {
           id: string
@@ -923,53 +790,20 @@
         }
         Relationships: [
           {
-            foreignKeyName: "role_permissions_permission_id_fkey"
-            columns: ["permission_id"]
-            isOneToOne: false
-            referencedRelation: "permissions"
-            referencedColumns: ["id"]
-          },
-          {
-            foreignKeyName: "role_permissions_role_id_fkey"
-            columns: ["role_id"]
-            isOneToOne: false
-            referencedRelation: "roles"
-            referencedColumns: ["id"]
-          },
+            foreignKeyName: 'role_permissions_permission_id_fkey'
+            columns: ['permission_id']
+            isOneToOne: false
+            referencedRelation: 'permissions'
+            referencedColumns: ['id']
+          },
+          {
+            foreignKeyName: 'role_permissions_role_id_fkey'
+            columns: ['role_id']
+            isOneToOne: false
+            referencedRelation: 'roles'
+            referencedColumns: ['id']
+          }
         ]
-      }
-      roles: {
-        Row: {
-          id: string
-          name: string
-          display_name: string | null
-          description: string | null
-          is_system_role: boolean
-          is_active: boolean
-          created_at: string
-          updated_at: string
-        }
-        Insert: {
-          name: string
-          display_name?: string | null
-          description?: string | null
-          is_system_role?: boolean
-          is_active?: boolean
-          id?: string
-          created_at?: string
-          updated_at?: string
-        }
-        Update: {
-          name?: string
-          display_name?: string | null
-          description?: string | null
-          is_system_role?: boolean
-          is_active?: boolean
-          id?: string
-          created_at?: string
-          updated_at?: string
-        }
-        Relationships: []
       }
       user_roles: {
         Row: {
@@ -992,21 +826,23 @@
         }
         Relationships: [
           {
-            foreignKeyName: "user_roles_role_id_fkey"
-            columns: ["role_id"]
-            isOneToOne: false
-            referencedRelation: "roles"
-            referencedColumns: ["id"]
-          },
-          {
-            foreignKeyName: "user_roles_user_id_fkey"
-            columns: ["user_id"]
-            isOneToOne: false
-            referencedRelation: "profiles"
-            referencedColumns: ["id"]
-          },
+            foreignKeyName: 'user_roles_role_id_fkey'
+            columns: ['role_id']
+            isOneToOne: false
+            referencedRelation: 'roles'
+            referencedColumns: ['id']
+          },
+          {
+            foreignKeyName: 'user_roles_user_id_fkey'
+            columns: ['user_id']
+            isOneToOne: false
+            referencedRelation: 'profiles'
+            referencedColumns: ['id']
+          }
         ]
       }
+
+      // ---- Vehicles (main-compatible) ----
       vehicles: {
         Row: {
           id: string
@@ -1045,118 +881,94 @@
       }
     }
     Views: {
-<<<<<<< HEAD
+      // keep kwame's view
       job_orders_with_details: {
         Row: {
-          id: string;
-          job_order_number: string;
-          title: string;
-          description?: string;
-          organization_id: string;
-          organization_name?: string;
-          organization_location?: string;
-          site_location?: string;
-          seats_requested: number;
-          seats_filled: number;
-          requested_at: string;
-          requested_start_date?: string;
-          due_date?: string;
-          fill_by_date?: string;
-          completed_at?: string;
-          closed_at?: string;
-          status: string;
-          priority: string;
-          requestor_id?: string;
-          requestor_name?: string;
-          hr_coordinator_id?: string;
-          coordinator_name?: string;
-          approver_id?: string;
-          approver_name?: string;
-          owner_id?: string;
-          owner_name?: string;
-          notes?: string;
-          approval_notes?: string;
-          rejection_reason?: string;
-          completion_notes?: string;
-          created_at: string;
-          updated_at: string;
-          created_by?: string;
-          updated_by?: string;
-          fill_percentage: number;
-          is_overdue: boolean;
-        };
-        Insert: never;
-        Update: never;
-      };
-    };
-=======
-      [_ in never]: never
+          id: string
+          job_order_number: string
+          title: string
+          description?: string
+          organization_id: string
+          organization_name?: string
+          organization_location?: string
+          site_location?: string
+          seats_requested: number
+          seats_filled: number
+          requested_at: string
+          requested_start_date?: string
+          due_date?: string
+          fill_by_date?: string
+          completed_at?: string
+          closed_at?: string
+          status: string
+          priority: string
+          requestor_id?: string
+          requestor_name?: string
+          hr_coordinator_id?: string
+          coordinator_name?: string
+          approver_id?: string
+          approver_name?: string
+          owner_id?: string
+          owner_name?: string
+          notes?: string
+          approval_notes?: string
+          rejection_reason?: string
+          completion_notes?: string
+          created_at: string
+          updated_at: string
+          created_by?: string
+          updated_by?: string
+          fill_percentage: number
+          is_overdue: boolean
+        }
+        Insert: never
+        Update: never
+      }
     }
->>>>>>> cbe91bc6
     Functions: {
       [_ in never]: never
     }
     Enums: {
-<<<<<<< HEAD
-      user_status: "active" | "inactive" | "pending";
-      user_role: "admin" | "manager" | "staff" | "guest";
-      property_status: "Available" | "Pending" | "Sold" | "Rented";
-      property_type: "Apartment" | "House" | "Condo" | "Townhouse" | "Land" | "Studio" | "Loft";
-      room_status: "Available" | "Occupied" | "Maintenance" | "Reserved";
-      room_type: "Single" | "Double" | "Suite" | "Studio";
-      assignment_status: "Active" | "Pending" | "Expired" | "Terminated";
-      payment_status: "Paid" | "Pending" | "Overdue" | "Partial";
-      job_order_status: "DRAFT" | "SUBMITTED" | "APPROVAL_PENDING" | "APPROVED" | "IN_PROGRESS" | "ON_HOLD" | "COMPLETED" | "CLOSED" | "CANCELLED" | "REJECTED";
-      placement_status: "TENTATIVE" | "CONFIRMED" | "STARTED" | "ENDED";
-      priority_level: "LOW" | "MEDIUM" | "HIGH" | "URGENT";
-      bill_status: "paid" | "pending" | "overdue";
-      bill_type: "rent" | "utilities" | "transport" | "maintenance";
-      vehicle_status: "active" | "maintenance" | "repair" | "retired";
-      vehicle_type: "car" | "truck" | "bus" | "van";
-      department_status: "Growing" | "Stable" | "Downsizing";
-      job_status: "Open" | "Closed" | "Filled";
-      hr_job_type: "Full-time" | "Part-time" | "Contract" | "Temporary" | "Internship";
-      employee_status: "Active" | "On Leave" | "Terminated";
-      transaction_type: "income" | "expense";
-      transaction_status: "completed" | "pending" | "cancelled";
-      budget_status: "on-track" | "warning" | "critical";
-      invoice_status: "paid" | "pending" | "overdue" | "cancelled";
-      tenant_status: "Active" | "Pending" | "Former" | "Blacklisted";
-      inventory_transaction_type: "received" | "issued" | "adjusted";
-      purchase_order_status: "draft" | "ordered" | "partial" | "delivered" | "cancelled";
-      complaint_status: "new" | "in_progress" | "waiting_on_user" | "resolved" | "closed";
-      complaint_priority: "low" | "medium" | "high" | "urgent";
-      complaint_asset_type: "property" | "transport";
-    };
-  };
-};
-=======
-      user_status: "active" | "inactive" | "suspended"
-      property_status: "Available" | "Pending" | "Sold" | "Rented"
-      property_type: "Apartment" | "House" | "Condo" | "Townhouse" | "Land" | "Studio" | "Loft"
-      room_status: "Available" | "Occupied" | "Maintenance" | "Reserved"
-      room_type: "Single" | "Double" | "Suite" | "Studio"
-      assignment_status: "Active" | "Pending" | "Expired" | "Terminated"
-      payment_status: "Paid" | "Pending" | "Overdue" | "Partial"
-      job_order_status: "filled" | "pending"
-      bill_status: "paid" | "pending" | "overdue"
-      bill_type: "rent" | "utilities" | "transport" | "maintenance"
-      vehicle_status: "active" | "maintenance" | "repair" | "retired"
-      vehicle_type: "car" | "truck" | "bus" | "van"
-      department_status: "Growing" | "Stable" | "Downsizing"
-      job_status: "Open" | "Closed" | "Filled"
-      hr_job_type: "Full-time" | "Part-time" | "Contract" | "Temporary" | "Internship"
-      employee_status: "Active" | "On Leave" | "Terminated"
-      transaction_type: "income" | "expense"
-      transaction_status: "completed" | "pending" | "cancelled"
-      budget_status: "on-track" | "warning" | "critical"
-      invoice_status: "paid" | "pending" | "overdue" | "cancelled"
-      tenant_status: "Active" | "Pending" | "Former" | "Blacklisted"
-      inventory_transaction_type: "received" | "issued" | "adjusted"
-      purchase_order_status: "draft" | "ordered" | "partial" | "delivered" | "cancelled"
-      complaint_status: "new" | "in_progress" | "waiting_on_user" | "resolved" | "closed"
-      complaint_priority: "low" | "medium" | "high" | "urgent"
-      complaint_asset_type: "property" | "transport"
+      // keep kwame's richer enums
+      user_status: 'active' | 'inactive' | 'pending'
+      user_role: 'admin' | 'manager' | 'staff' | 'guest'
+      property_status: 'Available' | 'Pending' | 'Sold' | 'Rented'
+      property_type: 'Apartment' | 'House' | 'Condo' | 'Townhouse' | 'Land' | 'Studio' | 'Loft'
+      room_status: 'Available' | 'Occupied' | 'Maintenance' | 'Reserved'
+      room_type: 'Single' | 'Double' | 'Suite' | 'Studio'
+      assignment_status: 'Active' | 'Pending' | 'Expired' | 'Terminated'
+      payment_status: 'Paid' | 'Pending' | 'Overdue' | 'Partial'
+      job_order_status:
+        | 'DRAFT'
+        | 'SUBMITTED'
+        | 'APPROVAL_PENDING'
+        | 'APPROVED'
+        | 'IN_PROGRESS'
+        | 'ON_HOLD'
+        | 'COMPLETED'
+        | 'CLOSED'
+        | 'CANCELLED'
+        | 'REJECTED'
+      placement_status: 'TENTATIVE' | 'CONFIRMED' | 'STARTED' | 'ENDED'
+      priority_level: 'LOW' | 'MEDIUM' | 'HIGH' | 'URGENT'
+      bill_status: 'paid' | 'pending' | 'overdue'
+      bill_type: 'rent' | 'utilities' | 'transport' | 'maintenance'
+      vehicle_status: 'active' | 'maintenance' | 'repair' | 'retired'
+      vehicle_type: 'car' | 'truck' | 'bus' | 'van'
+      department_status: 'Growing' | 'Stable' | 'Downsizing'
+      job_status: 'Open' | 'Closed' | 'Filled'
+      hr_job_type: 'Full-time' | 'Part-time' | 'Contract' | 'Temporary' | 'Internship'
+      employee_status: 'Active' | 'On Leave' | 'Terminated'
+      transaction_type: 'income' | 'expense'
+      transaction_status: 'completed' | 'pending' | 'cancelled'
+      budget_status: 'on-track' | 'warning' | 'critical'
+      invoice_status: 'paid' | 'pending' | 'overdue' | 'cancelled'
+      tenant_status: 'Active' | 'Pending' | 'Former' | 'Blacklisted'
+      inventory_transaction_type: 'received' | 'issued' | 'adjusted'
+      purchase_order_status: 'draft' | 'ordered' | 'partial' | 'delivered' | 'cancelled'
+      complaint_status: 'new' | 'in_progress' | 'waiting_on_user' | 'resolved' | 'closed'
+      complaint_priority: 'low' | 'medium' | 'high' | 'urgent'
+      complaint_asset_type: 'property' | 'transport'
     }
     CompositeTypes: {
       [_ in never]: never
@@ -1166,25 +978,24 @@
 
 type PublicSchema = Database[keyof Database]
 
+// ---------- Helper mapped types (unchanged) ----------
 export type Tables<
   PublicTableNameOrOptions extends
-    | keyof (PublicSchema["Tables"] & PublicSchema["Views"])
+    | keyof (PublicSchema['Tables'] & PublicSchema['Views'])
     | { schema: keyof Database },
   TableName extends PublicTableNameOrOptions extends { schema: keyof Database }
-    ? keyof (Database[PublicTableNameOrOptions["schema"]]["Tables"] &
-        Database[PublicTableNameOrOptions["schema"]]["Views"])
+    ? keyof (Database[PublicTableNameOrOptions['schema']]['Tables'] &
+        Database[PublicTableNameOrOptions['schema']]['Views'])
     : never = never,
 > = PublicTableNameOrOptions extends { schema: keyof Database }
-  ? (Database[PublicTableNameOrOptions["schema"]]["Tables"] &
-      Database[PublicTableNameOrOptions["schema"]]["Views"])[TableName] extends {
+  ? (Database[PublicTableNameOrOptions['schema']]['Tables'] &
+      Database[PublicTableNameOrOptions['schema']]['Views'])[TableName] extends {
       Row: infer R
     }
     ? R
     : never
-  : PublicTableNameOrOptions extends keyof (PublicSchema["Tables"] &
-        PublicSchema["Views"])
-    ? (PublicSchema["Tables"] &
-        PublicSchema["Views"])[PublicTableNameOrOptions] extends {
+  : PublicTableNameOrOptions extends keyof (PublicSchema['Tables'] & PublicSchema['Views'])
+    ? (PublicSchema['Tables'] & PublicSchema['Views'])[PublicTableNameOrOptions] extends {
         Row: infer R
       }
       ? R
@@ -1192,57 +1003,42 @@
     : never
 
 export type TablesInsert<
-  PublicTableNameOrOptions extends
-    | keyof PublicSchema["Tables"]
-    | { schema: keyof Database },
+  PublicTableNameOrOptions extends keyof PublicSchema['Tables'] | { schema: keyof Database },
   TableName extends PublicTableNameOrOptions extends { schema: keyof Database }
-    ? keyof Database[PublicTableNameOrOptions["schema"]]["Tables"]
+    ? keyof Database[PublicTableNameOrOptions['schema']]['Tables']
     : never = never,
 > = PublicTableNameOrOptions extends { schema: keyof Database }
-  ? Database[PublicTableNameOrOptions["schema"]]["Tables"][TableName] extends {
-      Insert: infer I
-    }
+  ? Database[PublicTableNameOrOptions['schema']]['Tables'][TableName] extends { Insert: infer I }
     ? I
     : never
-  : PublicTableNameOrOptions extends keyof PublicSchema["Tables"]
-    ? PublicSchema["Tables"][PublicTableNameOrOptions] extends {
-        Insert: infer I
-      }
+  : PublicTableNameOrOptions extends keyof PublicSchema['Tables']
+    ? PublicSchema['Tables'][PublicTableNameOrOptions] extends { Insert: infer I }
       ? I
       : never
     : never
 
 export type TablesUpdate<
-  PublicTableNameOrOptions extends
-    | keyof PublicSchema["Tables"]
-    | { schema: keyof Database },
+  PublicTableNameOrOptions extends keyof PublicSchema['Tables'] | { schema: keyof Database },
   TableName extends PublicTableNameOrOptions extends { schema: keyof Database }
-    ? keyof Database[PublicTableNameOrOptions["schema"]]["Tables"]
+    ? keyof Database[PublicTableNameOrOptions['schema']]['Tables']
     : never = never,
 > = PublicTableNameOrOptions extends { schema: keyof Database }
-  ? Database[PublicTableNameOrOptions["schema"]]["Tables"][TableName] extends {
-      Update: infer U
-    }
+  ? Database[PublicTableNameOrOptions['schema']]['Tables'][TableName] extends { Update: infer U }
     ? U
     : never
-  : PublicTableNameOrOptions extends keyof PublicSchema["Tables"]
-    ? PublicSchema["Tables"][PublicTableNameOrOptions] extends {
-        Update: infer U
-      }
+  : PublicTableNameOrOptions extends keyof PublicSchema['Tables']
+    ? PublicSchema['Tables'][PublicTableNameOrOptions] extends { Update: infer U }
       ? U
       : never
     : never
 
 export type Enums<
-  PublicEnumNameOrOptions extends
-    | keyof PublicSchema["Enums"]
-    | { schema: keyof Database },
+  PublicEnumNameOrOptions extends keyof PublicSchema['Enums'] | { schema: keyof Database },
   EnumName extends PublicEnumNameOrOptions extends { schema: keyof Database }
-    ? keyof Database[PublicEnumNameOrOptions["schema"]]["Enums"]
+    ? keyof Database[PublicEnumNameOrOptions['schema']]['Enums']
     : never = never,
 > = PublicEnumNameOrOptions extends { schema: keyof Database }
-  ? Database[PublicEnumNameOrOptions["schema"]]["Enums"][EnumName]
-  : PublicEnumNameOrOptions extends keyof PublicSchema["Enums"]
-    ? PublicSchema["Enums"][PublicEnumNameOrOptions]
-    : never
->>>>>>> cbe91bc6
+  ? Database[PublicEnumNameOrOptions['schema']]['Enums'][EnumName]
+  : PublicEnumNameOrOptions extends keyof PublicSchema['Enums']
+    ? PublicSchema['Enums'][PublicEnumNameOrOptions]
+    : never