--- conflicted
+++ resolved
@@ -224,14 +224,7 @@
     // Get all profiles with role information
     const { data: profiles, error: profilesError } = await supabase
       .from('profiles')
-<<<<<<< HEAD
-      .select(`
-        *,
-        user_roles(
-          role:roles(*)
-        )
-      `)
-=======
+
 
       .select('*')
 
@@ -241,8 +234,6 @@
           role:roles(*)
         )
       `)
-
->>>>>>> bdd0c4b4
       .order('created_at', { ascending: false });
 
     if (profilesError) {
@@ -290,21 +281,7 @@
     // Fetch profiles with specific role
     const { data: profiles, error: profilesError } = await supabase
       .from('profiles')
-<<<<<<< HEAD
-      .select(`
-        *,
-        user_roles!inner(
-          role:roles!inner(*)
-        )
-      `)
-      .eq('user_roles.role.name', roleName)
-      .order('created_at', { ascending: false });
-=======
-
-      .select('*')
-      .in('id', userIds);
->>>>>>> bdd0c4b4
-
+    
       .select(`
         *,
         user_roles!inner(
@@ -357,21 +334,7 @@
     // Fetch profiles filtered by department
     const { data: profiles, error: profilesError } = await supabase
       .from('profiles')
-<<<<<<< HEAD
-      .select(`
-        *,
-        user_roles(
-          role:roles(*)
-        )
-      `)
-      .eq('department', department)
-      .order('created_at', { ascending: false });
-=======
-
-      .select('*')
-      .in('id', userIds)
-      .eq('department', department);
->>>>>>> bdd0c4b4
+
 
       .select(`
         *,
@@ -423,34 +386,7 @@
  */
 export const searchUsers = async (searchTerm: string): Promise<EnhancedUserQuery> => {
   try {
-<<<<<<< HEAD
-=======
-
-    // First get all users with roles
-    const { data: usersWithRoles, error: rolesError } = await supabase
-      .rpc('get_users_with_roles');
-
-    const { data: profiles, error } = await supabase
-      .from('profiles')
-      .select(`
-        *,
-        user_roles(
-          role:roles(*)
-        )
-      `)
-      .or(`first_name.ilike.%${searchTerm}%,last_name.ilike.%${searchTerm}%,department.ilike.%${searchTerm}%`)
-      .order('created_at', { ascending: false });
-
-
-    if (rolesError) {
-      console.error('Error fetching users with roles:', rolesError);
-      return { users: [], total: 0, error: rolesError };
-    }
-
-    // Get all user IDs to fetch their profiles
-    const userIds = (usersWithRoles || []).map(user => user.id);
-    
->>>>>>> bdd0c4b4
+
     // Search profiles by name, department, or full_name
     const { data: profiles, error: profilesError } = await supabase
       .from('profiles')
